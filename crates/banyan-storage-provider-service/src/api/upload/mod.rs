use axum::extract::{BodyStream, State};
use axum::headers::{ContentLength, ContentType};
use axum::http::StatusCode;
use axum::response::{IntoResponse, Response};
use axum::TypedHeader;
use banyan_car_analyzer::{CarReport, StreamingCarAnalyzer, StreamingCarAnalyzerError};
use banyan_object_store::{ObjectStore, ObjectStorePath};
use banyan_task::TaskLikeExt;
use futures::{TryStream, TryStreamExt};
use serde::{Deserialize, Serialize};
use uuid::Uuid;

use crate::app::AppState;
use crate::database::DatabaseConnection;
use crate::extractors::AuthenticatedClient;
use crate::tasks::ReportUploadTask;
pub(crate) mod block;
mod db;
mod error;
pub(crate) mod new;

<<<<<<< HEAD
pub use db::{complete_upload, fail_upload, start_upload, write_block_to_tables, Upload};
=======
pub use db::{
    complete_upload, fail_upload, start_upload, upload_size, write_block_to_tables, Upload,
};
>>>>>>> 6a25468c
pub use error::UploadError;

/// Limit on the size of the JSON request that accompanies an upload.
const UPLOAD_REQUEST_SIZE_LIMIT: u64 = 100 * 1_024;

#[derive(Deserialize, Serialize)]
pub struct CarUploadRequest {
    metadata_id: Uuid,
    content_hash: String,
}

pub async fn handler(
    State(state): State<AppState>,
    client: AuthenticatedClient,
    store: ObjectStore,
    TypedHeader(content_len): TypedHeader<ContentLength>,
    TypedHeader(content_type): TypedHeader<ContentType>,
    body: BodyStream,
) -> Result<Response, UploadError> {
    let db = state.database();

    let reported_body_length = content_len.0;
    if reported_body_length > client.remaining_storage() {
        return Err(UploadError::InsufficientAuthorizedStorage(
            reported_body_length,
            client.remaining_storage(),
        ));
    }

    let mime_ct = mime::Mime::from(content_type);
    let boundary = multer::parse_boundary(mime_ct).unwrap();
    let constraints = multer::Constraints::new()
        .allowed_fields(vec!["request-data", "car-upload"])
        .size_limit(
            multer::SizeLimit::new()
                .for_field("request-data", UPLOAD_REQUEST_SIZE_LIMIT)
                .for_field("car-upload", client.remaining_storage()),
        );

    let mut multipart = multer::Multipart::with_constraints(body, boundary, constraints);

    let request_field = multipart
        .next_field()
        .await
        .map_err(UploadError::RequestFieldUnavailable)?
        .ok_or(UploadError::RequestFieldMissing)?;

    // TODO: validate name is request-data (request_data_field.name())
    // TODO: validate type is application/json (request_data_field.content_type())

    let request: CarUploadRequest = request_field
        .json()
        .await
        .map_err(UploadError::InvalidRequestData)?;
    let content_hash = request.content_hash;

    let upload = start_upload(
        &db,
        &client.id().to_string(),
        &request.metadata_id.to_string(),
        reported_body_length,
    )
    .await?;

    // todo: should make sure I have a clean up task that watches for failed uploads and handles
    // them appropriately

    let car_field = multipart
        .next_field()
        .await
        .map_err(UploadError::DataFieldUnavailable)?
        .ok_or(UploadError::DataFieldMissing)?;

    // TODO: validate name is car-upload (request_data_field.name())
    // TODO: validate type is "application/vnd.ipld.car; version=2" (request_data_field.content_type())
    let mut conn = db.acquire().await?;
    match process_upload_stream(
        &mut conn,
        &upload,
        store,
        reported_body_length as usize,
        content_hash,
        car_field,
    )
    .await
    {
        Ok(cr) => {
            complete_upload(&mut conn, 0, cr.integrity_hash(), &upload.id).await?;
            ReportUploadTask::new(
                client.storage_grant_id(),
                &request.metadata_id.to_string(),
                cr.cids(),
                cr.total_size(),
            )
            .enqueue::<banyan_task::SqliteTaskStore>(&mut conn)
            .await
            .map_err(UploadError::FailedToEnqueueTask)?;

            Ok((StatusCode::NO_CONTENT, ()).into_response())
        }
        Err(err) => {
            // todo: we don't care in the response if this fails, but if it does we will want to
            // clean it up in the future which should be handled by a background task
            let _ = fail_upload(&db, &upload.id).await;
            Err(err)
        }
    }
}

async fn process_upload_stream<S>(
    conn: &mut DatabaseConnection,
    upload: &Upload,
    store: ObjectStore,
    expected_size: usize,
    content_hash: String,
    mut stream: S,
) -> Result<CarReport, UploadError>
where
    S: TryStream<Ok = bytes::Bytes, Error = multer::Error> + Unpin,
{
    let mut car_analyzer = StreamingCarAnalyzer::new();
    let mut warning_issued = false;
    let mut hasher = blake3::Hasher::new();
    while let Some(chunk) = stream.try_next().await.map_err(UploadError::ReadFailed)? {
        hasher.update(&chunk);
        car_analyzer.add_chunk(&chunk)?;
        while let Some(block) = car_analyzer.next().await? {
            let cid_string = block
                .cid()
                .to_string_of_base(cid::multibase::Base::Base64Url)
                .expect("parsed cid to unparse");

            let file_path = format!("{}/{}.bin", upload.base_path, cid_string);
            let obj_path = ObjectStorePath::from(file_path);
            let length = block.length() as i64;

            store
                .put(&obj_path, bytes::Bytes::from(block.into_data()))
                .await
                .map_err(UploadError::ObjectStore)?;

            write_block_to_tables(conn, &upload.id, &cid_string, length).await?;
        }

        if car_analyzer.seen_bytes() as usize > expected_size && !warning_issued {
            warning_issued = true;
            tracing::warn!(
                "client is streaming more data than was claimed to be present in the upload"
            );
        }
    }

    if hasher.finalize().to_string() != content_hash {
        return Err(UploadError::ParseError(
            StreamingCarAnalyzerError::MismatchedHash,
        ));
    }

    Ok(car_analyzer.report()?)
}<|MERGE_RESOLUTION|>--- conflicted
+++ resolved
@@ -19,13 +19,9 @@
 mod error;
 pub(crate) mod new;
 
-<<<<<<< HEAD
-pub use db::{complete_upload, fail_upload, start_upload, write_block_to_tables, Upload};
-=======
 pub use db::{
-    complete_upload, fail_upload, start_upload, upload_size, write_block_to_tables, Upload,
+    complete_upload, fail_upload, start_upload, write_block_to_tables, Upload,
 };
->>>>>>> 6a25468c
 pub use error::UploadError;
 
 /// Limit on the size of the JSON request that accompanies an upload.
