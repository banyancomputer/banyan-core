use std::collections::HashSet;

use axum::extract::{Json, State};
use axum::http::StatusCode;
use axum::response::{IntoResponse, Response};
<<<<<<< HEAD
use banyan_task::{SqliteTaskStore, TaskLikeExt};
use cid::Cid;
=======
use banyan_task::TaskLikeExt;
>>>>>>> a8b76660

use crate::app::AppState;
use crate::extractors::PlatformIdentity;
use crate::tasks::PruneBlocksTask;
use crate::utils::is_valid_cid;

pub async fn handler(
    _ci: PlatformIdentity,
    State(state): State<AppState>,
    Json(cids_to_prune): Json<HashSet<String>>,
) -> Result<Response, PruneBlocksError> {
<<<<<<< HEAD
    // Normalize the block CIDs, warn but keep going on any invalid ones
    let mut prune_block_list = Vec::new();
    for cid in prune_cids.into_iter() {
        match cid.to_string_of_base(NORMALIZED_CID_BASE) {
            Ok(cid_str) => prune_block_list.push(cid_str),
            Err(err) => {
                tracing::warn!("failed to normalize CID from platform prune request: {err}")
            }
        }
    }

    let mut conn = state.database().acquire().await?;
    PruneBlocksTask::new(prune_block_list)
        .enqueue::<SqliteTaskStore>(&mut conn)
=======
    let cids_to_prune = cids_to_prune.into_iter().collect::<Vec<_>>();
    if cids_to_prune.iter().any(|c| !is_valid_cid(c)) {
        return Err(PruneBlocksError::InvalidCid);
    }

    let db = state.database();
    let mut conn = db.acquire().await?;

    PruneBlocksTask::new(cids_to_prune)
        .enqueue::<banyan_task::SqliteTaskStore>(&mut conn)
>>>>>>> a8b76660
        .await?;
    Ok((StatusCode::OK, ()).into_response())
}

#[derive(Debug, thiserror::Error)]
pub enum PruneBlocksError {
<<<<<<< HEAD
=======
    #[error("database failure: {0}")]
    Database(#[from] sqlx::Error),

    #[error("request contained an invalid CID")]
    InvalidCid,

>>>>>>> a8b76660
    #[error("could not enqueue task: {0}")]
    UnableToEnqueueTask(#[from] banyan_task::TaskStoreError),

    #[error("database: {0}")]
    Database(#[from] sqlx::Error),
}

impl IntoResponse for PruneBlocksError {
    fn into_response(self) -> Response {
        tracing::error!("{self}");
        let err_msg = serde_json::json!({ "msg": "a backend service issue occurred" });
        (StatusCode::INTERNAL_SERVER_ERROR, Json(err_msg)).into_response()
    }
}<|MERGE_RESOLUTION|>--- conflicted
+++ resolved
@@ -3,12 +3,8 @@
 use axum::extract::{Json, State};
 use axum::http::StatusCode;
 use axum::response::{IntoResponse, Response};
-<<<<<<< HEAD
-use banyan_task::{SqliteTaskStore, TaskLikeExt};
+use banyan_task::TaskLikeExt;
 use cid::Cid;
-=======
-use banyan_task::TaskLikeExt;
->>>>>>> a8b76660
 
 use crate::app::AppState;
 use crate::extractors::PlatformIdentity;
@@ -20,22 +16,6 @@
     State(state): State<AppState>,
     Json(cids_to_prune): Json<HashSet<String>>,
 ) -> Result<Response, PruneBlocksError> {
-<<<<<<< HEAD
-    // Normalize the block CIDs, warn but keep going on any invalid ones
-    let mut prune_block_list = Vec::new();
-    for cid in prune_cids.into_iter() {
-        match cid.to_string_of_base(NORMALIZED_CID_BASE) {
-            Ok(cid_str) => prune_block_list.push(cid_str),
-            Err(err) => {
-                tracing::warn!("failed to normalize CID from platform prune request: {err}")
-            }
-        }
-    }
-
-    let mut conn = state.database().acquire().await?;
-    PruneBlocksTask::new(prune_block_list)
-        .enqueue::<SqliteTaskStore>(&mut conn)
-=======
     let cids_to_prune = cids_to_prune.into_iter().collect::<Vec<_>>();
     if cids_to_prune.iter().any(|c| !is_valid_cid(c)) {
         return Err(PruneBlocksError::InvalidCid);
@@ -46,27 +26,20 @@
 
     PruneBlocksTask::new(cids_to_prune)
         .enqueue::<banyan_task::SqliteTaskStore>(&mut conn)
->>>>>>> a8b76660
         .await?;
     Ok((StatusCode::OK, ()).into_response())
 }
 
 #[derive(Debug, thiserror::Error)]
 pub enum PruneBlocksError {
-<<<<<<< HEAD
-=======
     #[error("database failure: {0}")]
     Database(#[from] sqlx::Error),
 
     #[error("request contained an invalid CID")]
     InvalidCid,
 
->>>>>>> a8b76660
     #[error("could not enqueue task: {0}")]
     UnableToEnqueueTask(#[from] banyan_task::TaskStoreError),
-
-    #[error("database: {0}")]
-    Database(#[from] sqlx::Error),
 }
 
 impl IntoResponse for PruneBlocksError {
