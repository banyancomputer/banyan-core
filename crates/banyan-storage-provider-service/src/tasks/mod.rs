mod prune_blocks;
mod report_bandwidth_metrics;
mod report_health;
mod report_redistribution;
mod report_upload;

<<<<<<< HEAD
use banyan_task::{QueueConfig, SqliteTaskStore, WorkerPool};
=======
use banyan_task::{QueueConfig, SqliteTaskStore, TaskLike, TaskLikeExt, TaskState, WorkerPool};
>>>>>>> 6a25468c
pub use prune_blocks::PruneBlocksTask;
pub use report_health::ReportHealthTask;
pub use report_redistribution::ReportRedistributionTask;
pub use report_upload::ReportUploadTask;
use tokio::sync::watch;
use tokio::task::JoinHandle;

use crate::app::AppState;
use crate::database::DatabaseConnection;
use crate::tasks::report_bandwidth_metrics::ReportBandwidthMetricsTask;

pub async fn start_background_workers(
    state: AppState,
    mut shutdown_rx: watch::Receiver<()>,
) -> Result<JoinHandle<()>, ()> {
    let task_store = SqliteTaskStore::new(state.database());

<<<<<<< HEAD
=======
    let mut conn = state
        .database()
        .acquire()
        .await
        .map_err(|_| "failed to acquire db connection")?;

    enqueue_task_if_none_in_progress::<ReportBandwidthMetricsTask>(&task_store, &mut conn).await;
    enqueue_task_if_none_in_progress::<ReportHealthTask>(&task_store, &mut conn).await;

>>>>>>> 6a25468c
    WorkerPool::new(task_store.clone(), move || state.clone())
        .configure_queue(QueueConfig::new("default").with_worker_count(5))
        .register_task_type::<ReportUploadTask>()
        .register_task_type::<PruneBlocksTask>()
<<<<<<< HEAD
        .register_recurring_task_type::<ReportHealthTask>()
        .register_recurring_task_type::<ReportBandwidthMetricsTask>()
=======
        .register_task_type::<ReportHealthTask>()
        .register_task_type::<ReportBandwidthMetricsTask>()
        .register_task_type::<ReportRedistributionTask>()
>>>>>>> 6a25468c
        .start(async move {
            let _ = shutdown_rx.changed().await;
        })
        .await
<<<<<<< HEAD
        .map_err(|_| ())
=======
        .map_err(|_| "prune blocks worker startup failed")
}

async fn enqueue_task_if_none_in_progress<T: TaskLikeExt + TaskLike + Default>(
    task_store: &SqliteTaskStore,
    conn: &mut DatabaseConnection,
) {
    if task_store
        .task_in_state::<T>(conn, vec![TaskState::New, TaskState::Retry])
        .await
        .expect("get task")
        .is_some()
    {
        return;
    }

    T::default()
        .enqueue::<SqliteTaskStore>(conn)
        .await
        .expect("enqueue task");
>>>>>>> 6a25468c
}<|MERGE_RESOLUTION|>--- conflicted
+++ resolved
@@ -4,11 +4,7 @@
 mod report_redistribution;
 mod report_upload;
 
-<<<<<<< HEAD
-use banyan_task::{QueueConfig, SqliteTaskStore, WorkerPool};
-=======
 use banyan_task::{QueueConfig, SqliteTaskStore, TaskLike, TaskLikeExt, TaskState, WorkerPool};
->>>>>>> 6a25468c
 pub use prune_blocks::PruneBlocksTask;
 pub use report_health::ReportHealthTask;
 pub use report_redistribution::ReportRedistributionTask;
@@ -26,8 +22,7 @@
 ) -> Result<JoinHandle<()>, ()> {
     let task_store = SqliteTaskStore::new(state.database());
 
-<<<<<<< HEAD
-=======
+  /*
     let mut conn = state
         .database()
         .acquire()
@@ -36,28 +31,20 @@
 
     enqueue_task_if_none_in_progress::<ReportBandwidthMetricsTask>(&task_store, &mut conn).await;
     enqueue_task_if_none_in_progress::<ReportHealthTask>(&task_store, &mut conn).await;
+    */
 
->>>>>>> 6a25468c
     WorkerPool::new(task_store.clone(), move || state.clone())
         .configure_queue(QueueConfig::new("default").with_worker_count(5))
         .register_task_type::<ReportUploadTask>()
         .register_task_type::<PruneBlocksTask>()
-<<<<<<< HEAD
         .register_recurring_task_type::<ReportHealthTask>()
         .register_recurring_task_type::<ReportBandwidthMetricsTask>()
-=======
-        .register_task_type::<ReportHealthTask>()
-        .register_task_type::<ReportBandwidthMetricsTask>()
         .register_task_type::<ReportRedistributionTask>()
->>>>>>> 6a25468c
         .start(async move {
             let _ = shutdown_rx.changed().await;
         })
         .await
-<<<<<<< HEAD
         .map_err(|_| ())
-=======
-        .map_err(|_| "prune blocks worker startup failed")
 }
 
 async fn enqueue_task_if_none_in_progress<T: TaskLikeExt + TaskLike + Default>(
@@ -77,5 +64,4 @@
         .enqueue::<SqliteTaskStore>(conn)
         .await
         .expect("enqueue task");
->>>>>>> 6a25468c
 }