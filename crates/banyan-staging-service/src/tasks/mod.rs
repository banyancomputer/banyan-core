mod prune_blocks;
mod redistribute_data;
mod report_bandwidth_metrics;
mod report_health;
mod report_upload;
mod upload_blocks;

<<<<<<< HEAD
use banyan_task::{QueueConfig, SqliteTaskStore, WorkerPool};
pub use prune_blocks::PruneBlocksTask;
=======
use banyan_task::{QueueConfig, SqliteTaskStore, TaskLike, TaskLikeExt, TaskState, WorkerPool};
pub use prune_blocks::PruneBlocksTask;
pub use redistribute_data::RedistributeDataTask;
pub use report_health::ReportHealthTask;
>>>>>>> 6a25468c
pub use report_upload::ReportUploadTask;
use tokio::sync::watch;
use tokio::task::JoinHandle;

use crate::app::AppState;
use crate::database::DatabaseConnection;
use crate::tasks::report_bandwidth_metrics::ReportBandwidthMetricsTask;
pub use crate::tasks::upload_blocks::UploadBlocksTask;

use self::report_health::ReportHealthTask;

pub async fn start_background_workers(
    state: AppState,
    mut shutdown_rx: watch::Receiver<()>,
) -> Result<JoinHandle<()>, &'static str> {
    let task_store = SqliteTaskStore::new(state.database());

<<<<<<< HEAD
=======
    let mut conn = state
        .database()
        .acquire()
        .await
        .map_err(|_| "failed to get database connect")?;

    enqueue_task_if_none_in_progress::<ReportBandwidthMetricsTask>(&task_store, &mut conn).await;
    enqueue_task_if_none_in_progress::<ReportHealthTask>(&task_store, &mut conn).await;

>>>>>>> 6a25468c
    WorkerPool::new(task_store.clone(), move || state.clone())
        .configure_queue(QueueConfig::new("default").with_worker_count(5))
        .register_task_type::<ReportUploadTask>()
        .register_task_type::<PruneBlocksTask>()
<<<<<<< HEAD
        .register_recurring_task_type::<ReportHealthTask>()
        .register_recurring_task_type::<ReportBandwidthMetricsTask>()
=======
        .register_task_type::<ReportHealthTask>()
        .register_task_type::<ReportBandwidthMetricsTask>()
        .register_task_type::<RedistributeDataTask>()
        .register_task_type::<UploadBlocksTask>()
>>>>>>> 6a25468c
        .start(async move {
            let _ = shutdown_rx.changed().await;
        })
        .await
        .map_err(|_| "prune blocks worker startup failed")
}

async fn enqueue_task_if_none_in_progress<T: TaskLikeExt + TaskLike + Default>(
    task_store: &SqliteTaskStore,
    conn: &mut DatabaseConnection,
) {
    if task_store
        .task_in_state::<T>(conn, vec![TaskState::New, TaskState::Retry])
        .await
        .expect("get task")
        .is_some()
    {
        return;
    }

    T::default()
        .enqueue::<SqliteTaskStore>(conn)
        .await
        .expect("enqueue task");
}<|MERGE_RESOLUTION|>--- conflicted
+++ resolved
@@ -5,15 +5,10 @@
 mod report_upload;
 mod upload_blocks;
 
-<<<<<<< HEAD
-use banyan_task::{QueueConfig, SqliteTaskStore, WorkerPool};
-pub use prune_blocks::PruneBlocksTask;
-=======
 use banyan_task::{QueueConfig, SqliteTaskStore, TaskLike, TaskLikeExt, TaskState, WorkerPool};
 pub use prune_blocks::PruneBlocksTask;
 pub use redistribute_data::RedistributeDataTask;
 pub use report_health::ReportHealthTask;
->>>>>>> 6a25468c
 pub use report_upload::ReportUploadTask;
 use tokio::sync::watch;
 use tokio::task::JoinHandle;
@@ -31,8 +26,7 @@
 ) -> Result<JoinHandle<()>, &'static str> {
     let task_store = SqliteTaskStore::new(state.database());
 
-<<<<<<< HEAD
-=======
+  /*
     let mut conn = state
         .database()
         .acquire()
@@ -41,21 +35,16 @@
 
     enqueue_task_if_none_in_progress::<ReportBandwidthMetricsTask>(&task_store, &mut conn).await;
     enqueue_task_if_none_in_progress::<ReportHealthTask>(&task_store, &mut conn).await;
-
->>>>>>> 6a25468c
+*/
+  
     WorkerPool::new(task_store.clone(), move || state.clone())
         .configure_queue(QueueConfig::new("default").with_worker_count(5))
         .register_task_type::<ReportUploadTask>()
         .register_task_type::<PruneBlocksTask>()
-<<<<<<< HEAD
         .register_recurring_task_type::<ReportHealthTask>()
         .register_recurring_task_type::<ReportBandwidthMetricsTask>()
-=======
-        .register_task_type::<ReportHealthTask>()
-        .register_task_type::<ReportBandwidthMetricsTask>()
         .register_task_type::<RedistributeDataTask>()
         .register_task_type::<UploadBlocksTask>()
->>>>>>> 6a25468c
         .start(async move {
             let _ = shutdown_rx.changed().await;
         })
