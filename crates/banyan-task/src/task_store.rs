use async_trait::async_trait;
use serde::Serialize;
use time::OffsetDateTime;

use crate::{Task, TaskExecError, TaskLike, TaskState};

#[derive(Debug, Serialize, Eq, PartialEq, Default)]
pub struct TaskStoreMetrics {
    pub(crate) total: i32,
    pub(crate) new: i32,
    pub(crate) in_progress: i32,
    pub(crate) panicked: i32,
    pub(crate) retried: i32,
    pub(crate) cancelled: i32,
    pub(crate) errored: i32,
    pub(crate) completed: i32,
    pub(crate) timed_out: i32,
    pub(crate) dead: i32,
    pub(crate) scheduled: i32,
    pub(crate) scheduled_future: i32,
}

#[async_trait]
pub trait TaskStore: Send + Sync + 'static {
    type Connection: Send;

    async fn cancel(&self, id: String) -> Result<(), TaskStoreError> {
        self.update_state(id, TaskState::Cancelled).await
    }

    async fn completed(&self, id: String) -> Result<(), TaskStoreError> {
        self.update_state(id.clone(), TaskState::Complete).await?;

        Ok(())
    }

<<<<<<< HEAD
    async fn enqueue<T>(
        pool: &mut Self::Connection,
=======
    async fn enqueue<T: TaskLike>(
        conn: &mut Self::Connection,
>>>>>>> 6a25468c
        task: T,
    ) -> Result<Option<String>, TaskStoreError>
    where
        Self: Sized,
        T: TaskLike;

    async fn errored(
        &self,
        id: String,
        error: TaskExecError,
    ) -> Result<Option<String>, TaskStoreError> {
        match error {
            TaskExecError::DeserializationFailed(_)
            | TaskExecError::Panicked(_)
            | TaskExecError::SchedulingFailed(_) => {
                self.update_state(id, TaskState::Dead).await?;
                Ok(None)
            }
            TaskExecError::ExecutionFailed(_) => {
                self.update_state(id.clone(), TaskState::Error).await?;
                self.retry(id).await
            }
        }
    }

    async fn next(
        &self,
        queue_name: &str,
        task_names: &[&str],
    ) -> Result<Option<Task>, TaskStoreError>;

    async fn retry(&self, id: String) -> Result<Option<String>, TaskStoreError>;

    async fn update_state(&self, id: String, state: TaskState) -> Result<(), TaskStoreError>;

    async fn schedule_next(
        &self,
        id: String,
        next_schedule: OffsetDateTime,
    ) -> Result<Option<String>, TaskStoreError>;

    async fn get_living_task(&self, task_name: &str) -> Result<Option<Task>, TaskStoreError> {
        self.get_task_in_state(
            task_name,
            vec![TaskState::New, TaskState::InProgress, TaskState::Retry],
        )
        .await
    }

    async fn get_task_in_state(
        &self,
        task_name: &str,
        states: Vec<TaskState>,
    ) -> Result<Option<Task>, TaskStoreError>;
}

#[derive(Debug, thiserror::Error)]
pub enum TaskStoreError {
    #[error("the underlying connection experienced an issue: {0}")]
    ConnectionFailure(String),

    #[error("failed to encode task as JSON: {0}")]
    EncodeFailed(serde_json::Error),

    #[error("a task can't transition between {0:?} and {1:?}")]
    InvalidStateTransition(TaskState, TaskState),

    #[error("unable to retry task from invalid state '{0:?}'")]
    NotRetryable(TaskState),

    #[error("unable to find task with ID {0}")]
    UnknownTask(String),

    #[error("task deserialization failed: {0}")]
    DeserializationFailed(#[from] serde_json::Error),

    #[error("database error: {0}")]
    DatabaseError(sqlx::Error),
}

impl From<sqlx::Error> for TaskStoreError {
    fn from(value: sqlx::Error) -> Self {
        TaskStoreError::ConnectionFailure(value.to_string())
    }
}<|MERGE_RESOLUTION|>--- conflicted
+++ resolved
@@ -34,13 +34,8 @@
         Ok(())
     }
 
-<<<<<<< HEAD
     async fn enqueue<T>(
-        pool: &mut Self::Connection,
-=======
-    async fn enqueue<T: TaskLike>(
         conn: &mut Self::Connection,
->>>>>>> 6a25468c
         task: T,
     ) -> Result<Option<String>, TaskStoreError>
     where
