--- conflicted
+++ resolved
@@ -39,17 +39,12 @@
         self,
         conn: &mut S::Connection,
     ) -> Result<Option<String>, TaskStoreError> {
-<<<<<<< HEAD
         S::enqueue(conn, self).await
     }
 }
 
 pub trait RecurringTask: TaskLike + Default {
     fn next_schedule(&self) -> Result<Option<OffsetDateTime>, String>;
-=======
-        S::enqueue_with_connection(conn, self).await
-    }
->>>>>>> 6a25468c
 }
 
 #[cfg(any(test, feature = "test-utils"))]
