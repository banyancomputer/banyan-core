use time::OffsetDateTime;

use crate::Task;

pub struct CurrentTask {
    id: String,
    current_attempt: i64,
    scheduled_at: OffsetDateTime,
    started_at: OffsetDateTime,
}

impl CurrentTask {
    pub fn current_attempt(&self) -> i64 {
        self.current_attempt
    }
}

impl TryFrom<&Task> for CurrentTask {
    type Error = CurrentTaskError;

    fn try_from(value: &Task) -> Result<Self, Self::Error> {
        let started_at = match value.started_at {
            Some(sa) => sa,
            None => return Err(CurrentTaskError::TaskNotStarted),
        };

        Ok(Self {
            id: value.id.clone(),
            current_attempt: value.current_attempt,
            scheduled_at: value.scheduled_at,
            started_at,
        })
    }
}

impl Default for CurrentTask {
    fn default() -> CurrentTask {
        CurrentTask {
            id: uuid::Uuid::new_v4().to_string(),
            current_attempt: 0,
            scheduled_at: OffsetDateTime::UNIX_EPOCH,
            started_at: OffsetDateTime::UNIX_EPOCH,
        }
    }
}

#[derive(Debug, thiserror::Error)]
pub enum CurrentTaskError {
    #[error("task must be started before creating a current instance")]
    TaskNotStarted,
}

#[cfg(any(test, feature = "test-utils"))]
pub mod tests {
    use super::CurrentTask;

<<<<<<< HEAD
=======
    impl Default for CurrentTask {
        fn default() -> Self {
            Self {
                id: uuid::Uuid::new_v4().to_string(),
                current_attempt: 0,
                scheduled_at: OffsetDateTime::UNIX_EPOCH,
                started_at: OffsetDateTime::UNIX_EPOCH,
            }
        }
    }

>>>>>>> 6a25468c
    pub fn increment_current_task_attempt_count(ct: &mut CurrentTask) -> &mut CurrentTask {
        ct.current_attempt += 1;
        ct
    }
}<|MERGE_RESOLUTION|>--- conflicted
+++ resolved
@@ -54,8 +54,6 @@
 pub mod tests {
     use super::CurrentTask;
 
-<<<<<<< HEAD
-=======
     impl Default for CurrentTask {
         fn default() -> Self {
             Self {
@@ -66,8 +64,7 @@
             }
         }
     }
-
->>>>>>> 6a25468c
+  
     pub fn increment_current_task_attempt_count(ct: &mut CurrentTask) -> &mut CurrentTask {
         ct.current_attempt += 1;
         ct
