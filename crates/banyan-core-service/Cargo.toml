[package]
name = "banyan-core-service"
version = "0.1.0"
edition = "2021"
license = "LicenseRef-LICENSE.txt"

[dependencies]
banyan-task = { path = "../banyan-task", version = "^0.1"}
<<<<<<< HEAD
banyan-cli = { git = "https://github.com/banyancomputer/banyan-cli.git", branch = "alex/sharing-link-api" }
wnfs = { git = "https://github.com/banyancomputer/rs-wnfs", branch = "main", version = "^0.1" }
# TODO: remove anyhow once we have an alternative to wnfs
anyhow = "1.0.75"
=======
banyan-traffic-counter = { path = "../banyan-traffic-counter", version = "^0.1"}
>>>>>>> a2a04ef3

dotenvy = "^0.15"
async-trait = "^0.1"
futures = "^0.3"
itertools = "^0.11"
lazy_static = "^1.4"
pico-args = "^0.5"
rand = "^0.8"
thiserror = "^1"
tokio = { version = "^1", features = ["macros", "net", "rt", "rt-multi-thread", "signal", "sync", "time"] }

blake3 = "^1.4"
ecdsa = { version = "^0.16", features = ["signing", "verifying"] }
hmac-sha512 = "^1"
openssl = { version = "^0.10", features = ["vendored"] }
p384 = "^0.13"
ring = "^0.17"
sha1 = "^0.10"
sha2 = "^0.10"

asn1 = "^0.15"
base64 = "^0.21"
bincode = "^1"
bytes = "^1"
cid = { version = "^0.10", features = ["serde-codec"] }
hex = "^0.4"
pem = "^2"
phf = { version = "^0.11", features = ["macros"] }
regex = "^1.9"
serde_json = "^1"
serde = { version = "^1", features = ["derive"] }
time = { version = "^0.3", features = ["serde"] }
uuid = { version = "^1.3", features = ["fast-rng", "serde", "v4"] }

axum = { version = "^0.6", features = ["macros", "headers", "http2", "multipart", "tracing"] }
axum-extra = { version = "^0.8", features = ["cookie"] }
http = "^0.2"
jsonwebtoken = "^9"
jwt-simple = "^0.11"
handlebars = { version = "^4.4", features = ["dir_source"] }
lettre = "^0.10"
mime = "^0.3"
multer = { version = "^2", features = ["json", "tokio", "tokio-io"] }
oauth2 = "^4"
object_store = "^0.6"
reqwest = { version = "^0.11", features = ["json"], default-features = false }
sqlx = { version = "^0.7", default-features = false, features = ["macros", "migrate", "runtime-tokio", "sqlite", "time", "uuid"] }
tower = { version = "^0.4", features = ["timeout", "load-shed", "limit", "util"] }
tower-http = { version = "^0.4", features = ["auth", "cors", "limit", "fs", "propagate-header", "request-id", "sensitive-headers", "set-header", "util", "trace", "validate-request"] }
url = "^2.4"
validify = "^1.0"

tracing = "^0.1"
tracing-appender = "^0.2"
tracing-futures = { version = "^0.2", default-features = false, features = ["std-future"] }
tracing-subscriber = { version = "^0.3", default-features = false, features = ["ansi", "env-filter", "fmt", "local-time", "time", "tracing"] }

[dev-dependencies]
hyper = "^0.14"

[features]
fake = []<|MERGE_RESOLUTION|>--- conflicted
+++ resolved
@@ -6,14 +6,11 @@
 
 [dependencies]
 banyan-task = { path = "../banyan-task", version = "^0.1"}
-<<<<<<< HEAD
 banyan-cli = { git = "https://github.com/banyancomputer/banyan-cli.git", branch = "alex/sharing-link-api" }
 wnfs = { git = "https://github.com/banyancomputer/rs-wnfs", branch = "main", version = "^0.1" }
 # TODO: remove anyhow once we have an alternative to wnfs
 anyhow = "1.0.75"
-=======
 banyan-traffic-counter = { path = "../banyan-traffic-counter", version = "^0.1"}
->>>>>>> a2a04ef3
 
 dotenvy = "^0.15"
 async-trait = "^0.1"
