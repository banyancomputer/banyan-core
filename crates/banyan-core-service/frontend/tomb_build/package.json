{
<<<<<<< HEAD
  "name": "tomb-wasm",
=======
  "name": "tomb-wasm-experimental",
>>>>>>> af80fdd7
  "version": "1.1.0",
  "license": "MIT",
  "repository": {
    "type": "git",
    "url": "https://github.com/banyancomputer/tomb"
  },
  "files": [
    "tomb_wasm_bg.wasm",
    "tomb_wasm.js",
    "tomb_wasm_bg.js",
    "tomb_wasm.d.ts"
  ],
  "module": "tomb_wasm.js",
  "types": "tomb_wasm.d.ts",
  "sideEffects": [
    "./tomb_wasm.js",
    "./snippets/*"
  ]
}<|MERGE_RESOLUTION|>--- conflicted
+++ resolved
@@ -1,9 +1,5 @@
 {
-<<<<<<< HEAD
-  "name": "tomb-wasm",
-=======
   "name": "tomb-wasm-experimental",
->>>>>>> af80fdd7
   "version": "1.1.0",
   "license": "MIT",
   "repository": {
