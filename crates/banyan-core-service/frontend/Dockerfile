FROM docker.io/library/node:18-slim AS base
RUN apt-get update -y && apt-get install sqlite3 -y

RUN mkdir /app
COPY package.json yarn.lock /app/
COPY tomb_build /app/tomb_build

ENV NEXT_TELEMETRY_DISABLED 1

WORKDIR /app

RUN yarn install

COPY . .

<<<<<<< HEAD
=======
ENV NEXT_TELEMETRY_DISABLED 1

ARG API_URL
ARG DATA_URL
ENV NEXT_PUBLIC_API_URL=$API_URL
ENV NEXT_PUBLIC_DATA_URL=$DATA_URL
RUN yarn build


FROM base AS runner

ENV NEXT_TELEMETRY_DISABLED 1
>>>>>>> 418c0ce3
ENV NODE_ENV production
RUN yarn build

RUN addgroup --system --gid 1001 nodejs
RUN adduser --system --uid 1001 nextjs

RUN chown nextjs:nodejs /app/.next

USER nextjs

#EXPOSE 3000

#ENV PORT 3000
#ENV HOSTNAME "0.0.0.0"

CMD ["yarn", "start"]<|MERGE_RESOLUTION|>--- conflicted
+++ resolved
@@ -1,7 +1,11 @@
 FROM docker.io/library/node:18-slim AS base
 RUN apt-get update -y && apt-get install sqlite3 -y
 
+ARG API_URL
+ARG DATA_URL
+
 RUN mkdir /app
+
 COPY package.json yarn.lock /app/
 COPY tomb_build /app/tomb_build
 
@@ -13,22 +17,10 @@
 
 COPY . .
 
-<<<<<<< HEAD
-=======
-ENV NEXT_TELEMETRY_DISABLED 1
-
-ARG API_URL
-ARG DATA_URL
 ENV NEXT_PUBLIC_API_URL=$API_URL
 ENV NEXT_PUBLIC_DATA_URL=$DATA_URL
-RUN yarn build
+ENV NODE_ENV production
 
-
-FROM base AS runner
-
-ENV NEXT_TELEMETRY_DISABLED 1
->>>>>>> 418c0ce3
-ENV NODE_ENV production
 RUN yarn build
 
 RUN addgroup --system --gid 1001 nodejs
@@ -38,9 +30,9 @@
 
 USER nextjs
 
-#EXPOSE 3000
+EXPOSE 3000
 
-#ENV PORT 3000
-#ENV HOSTNAME "0.0.0.0"
+ENV PORT 3000
+ENV HOSTNAME "0.0.0.0"
 
 CMD ["yarn", "start"]