--- conflicted
+++ resolved
@@ -341,7 +341,6 @@
                     editError: "There was an issue with your edit. Please try again",
                     tryAgain: "Try again",
                 },
-<<<<<<< HEAD
                 renameAccessKey: {
                     title: "Rename key",
                     keyName: "Key name",
@@ -349,7 +348,9 @@
                     cancel: "Cancel",
                     save: "Save",
                     keyWasRenamed: "Key was renamed",
-=======
+                    editError: "There was an issue with your edit. Please try again",
+                    tryAgain: "Try again",
+                },
                 renameSnapshot: {
                     title: "Rename snapshot",
                     snapshotName: "Snapshot name",
@@ -357,7 +358,6 @@
                     cancel: "Cancel",
                     save: "Save",
                     snapshotWasRenamed: "Snapshot was renamed",
->>>>>>> e67b9045
                     editError: "There was an issue with your edit. Please try again",
                     tryAgain: "Try again",
                 },
