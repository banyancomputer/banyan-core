--- conflicted
+++ resolved
@@ -43,12 +43,8 @@
             manageKeys: {
                 keyActions: {
                     rename: "Renommer",
-<<<<<<< HEAD
                     removeKey: "Supprimer la clé",
                     lastKeyError: 'La clé finale ne peut pas être désactivée ou supprimée sans au moins une sauvegarde.'
-=======
-                    removeKey: "Supprimer la clé"
->>>>>>> 120ec52c
                 },
                 keyManagementTable: {
                     key: "Clé",
@@ -356,8 +352,6 @@
                     editError: "Il y a eu un problème avec votre modification. Veuillez réessayer",
                     tryAgain: "Réessayer"
                 },
-<<<<<<< HEAD
-=======
                 renameSnapshot:{
                     title: "Renommer la capture instantanée",
                     snapshotName: "Nom de la capture instantanée",
@@ -368,7 +362,6 @@
                     editError: "Il y a eu un problème avec votre édition. Veuillez réessayer",
                     tryAgain: "Réessayer"
                 },
->>>>>>> 120ec52c
                 requestBucketAccess: {
                     title: "Demander l'accès",
                     subtitle: "Voulez-vous demander l'accès ?",
