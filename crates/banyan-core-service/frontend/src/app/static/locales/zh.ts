export default {
    coponents: {
        account: {
            billing: {
                invoices: {
                    title: "发票",
                    emptyStateTitle: "无支付或账单活动",
                    emptyStateDescription: "您账户上生成的发票和收据将在此处提供",
                    upgradeAccount: "升级账户",
                    manageSubscriptions: "管理订阅",
                    invoice: {
                        title: "发票",
                        summary: "摘要",
                        to: "至",
                        from: "从",
                        subscribedPlan: "已订阅计划",
                        billingPeriod: "计费周期",
                        items: "项目",
                        driveSrorage: "驱动器存储",
                        archiveStorage: "归档存储",
                        dataEggress: "数据出口",
                        payment: "支付",
                        total: "总计"
                    },
                    invoicesTable: {
                        date: "日期",
                        status: "状态",
                        totalCost: "总费用",
                        details: "详情",
                        viewInvoice: "查看发票"
                    },
                    nextBillingDate: {
                        title: "下一个计费日期",
                        onDemandStorage: "按需存储",
                        archivalStorage: "归档存储",
                        dataEggress: "数据出口",
                        totalCost: "总费用",
                        upgradeAccount: "升级账户",
                        manageSubscriptions: "管理订阅",
                    },
                }
            },
            manageKeys: {
                keyActions: {
                    rename: "重命名",
                    removeKey: "删除密钥"
                },
                keyManagementTable: {
                    key: "密钥",
                    device: "设备",
                    drive: "驱动器",
                    createdOn: "创建于",
                    disable: "禁用",
                    enable: "启用",
                }
            },
            navigation: {
                title: "账户设置",
                profile: "个人资料",
                manageAccessKeys: "管理访问密钥",
                billingAndPayment: "账单和付款"
            },
            profile: {
                name: "名称",
                email: "电子邮件地址",
                darkMode: "暗模式",
                language: "语言"
            },
        },
        bucket: {
            files: {
                bucketTable: {
                    name: "名称",
                    lastModified: "上次修改",
                    fileSize: "文件大小",
                    moveToError: "移动文件时出现问题。 请重试。",
                    tryAgain: "重试",
                    fileWasMoved: "文件已移动",
                    uploadError: "上传时出现问题。 请重试",
                    fileActions: {
                        download: "下载",
                        moveTo: "移动到",
                        makeCopy: "制作副本",
                        viewFileVersions: "查看文件版本",
                        rename: "重命名",
                        remove: "删除",
                        shareFile: "分享文件",
                        yourFileIsSecure: "您的文件已安全",
                        tryAgain: "重试",
                        downloading: "下载中",
                        fileWasDownloaded: "文件已下载",
                        copyOf: "副本",
                        wasCreated: "已创建",
                    },
                    folderActions: {
                        moveTo: "移动到",
                        rename: "重命名",
                        remove: "删除",
                        upload: "上传",
                    },
                    folderRow: {
                        tryAgain: "重试",
                        fileWasMoved: "文件已移动",
                        moveToError: "移动文件时出现问题。 请重试。",
                        uploadError: "上传时出现问题。 请重试",
                        failedToLoadFiles: "加载文件失败"
                    }
                },
                emptyState: {
                    description: "将文件拖放到此处以上传，或使用“上传”按钮",
                    buttonText: "上传",
                    tryAgain: "重试",
                    uploadError: "上传时出现问题。 请重试",
                },
                header: {
                    files: "文件",
                    uploadButton: "上传",
                    createFolderButton: "创建文件夹",
                    snapshotBannerTitle: "归档快照",
                    snapshotBannerSubtitle: "此驱动器没有快照",
                    snapshotBannerExplanation: "什么是快照",
                    snapshotBannerTooltip: "归档快照提供文件的某个时刻的快照，对版本控制很有用",
                    makeSnapshot: "创建快照",
                },
            },
            snapshots: {
                title: "快照",
                table: {
                    name: "名称",
                    date: "日期",
                    size: "大小",
                    state: "状态",
                    snapshotActions: {
                        rename: "重命名",
                        restore: "恢复"
                    }
                }
            }
        },
        home: {
            bucket: {
                hot: "按需",
                warm: "按需",
                cold: "归档",
                coldTooltip: "归档存储适用于您希望安全存储很长时间且不打算频繁访问的文件。",
                hotTooltip: "按需存储适用于您计划频繁访问并需要快速访问的文件。",
                warmTooltip: "按需存储适用于您计划频繁访问并需要快速访问的文件。",
                coldSnapshots: "归档快照",
                files: "文件",
                uploadError: "上传时出现问题。 请重试",
                tryAgain: "重试",
            },
            emptyState: {
                title: "创建您的第一个驱动器以开始上传和共享",
                newDriveButton: "新驱动器",
            },
        },
        common: {
            betaBanner: {
                title: "榕树存储仍处于测试阶段，尚未投入生产。 我们建议目前使用备份存储方法来存储在榕树上的任何内容。 如果您需要立即在生产中存储数据，请联系 tim@banyan.computer"
            },
            bucketActions: {
                upload: "上传",
                takeArchivalSnapshot: "拍摄归档快照",
                viewArchivalSnapshots: "查看归档快照",
                viewDriveVersions: "查看驱动器版本",
                rename: "重命名",
                createFolder: "创建文件夹",
                restoreCold: "恢复冷版本",
                deleteHotData: "删除热数据",
                delete: "删除",
                purgeColdKeys: "清除冷钥匙",
                unlock: "解锁",
                snapshotExplanation: "归档快照提供文件的某个时刻的快照，对版本控制很有用",
            },
            filePreview: {
                downloading: "下载中",
                fileWasDownloaded: "文件已下载",
                tryAgain: "重试",
                shareFile: "分享文件",
                fileIsNotSupported: "文件不支持预览",
                actions: {
                    moveTo: "移动到",
                    rename: "重命名",
                    remove: "删除",
                }
            },
            folderSelect: {
                createFolder: "创建文件夹",
            },
            header: {
                upgrade: "升级",
                helpControls: {
                    contactUs: "联系我们",
                },
                profileControls: {
                    settings: "设置",
                    logout: "登出",
                    upgrade: "升级",
                }
            },
            mobilePlaceholder: {
                title: "您准备好了！",
                subtitle: "要开始使用榕树，请使用桌面版",
            },
            navigation: {
                uploadError: "上传时出现问题。 请重试",
                tryAgain: "重试",
                allDrives: "所有驱动器",
                lockedTooltip: {
                    youHaveNoAccess: "您无权访问此驱动器",
                    requestAccess: "请求访问",
                    here: "这里",
                }
            },
            storageUsage: {
                storage: "存储",
                used: "已使用",
                of: "的",
                upgradePlan: "升级计划",
            },
            termsAndConditions: {
                accountTypeQuestion: "您使用榕树做什么？",
                agreeToTerms: "我同意榕树的",
                termsOf: "服务条款",
                and: "和",
                privacyPolicy: "隐私政策",
                continue: "继续",
            },
            uploadFileProgress: {
                uploading: "上传中",
                uploadFailed: "上传失败"
            },
            modal: {
                approveBucketAccess: {
                    title: "批准访问",
                    subtitle: "您确定要批准访问吗 ",
                    tryAgain: "重试",
                    cancel: "取消",
                    approveAccess: "批准访问",
                },
                createBucket: {
                    createNewDrive: "创建新驱动器",
                    driveName: "驱动器名称",
                    enterNewName: "输入新名称",
                    cancel: "取消",
                    create: "创建",
                    creationError: "创建驱动器时出现问题。 请重试。",
                    tryAgain: "重试",
                },
                createFolder: {
                    title: "创建文件夹",
                    folderName: "文件夹名称",
                    enterNewName: "输入新名称",
                    cancel: "取消",
                    create: "创建",
                    creationError: "创建文件夹时出现问题。 请重试。",
                    tryAgain: "重试",
                },
                createSecretKey: {
                    title: "创建秘密密钥",
                    subtitle: "您的秘密密钥是解锁您的帐户的方法； 创建一个您可以记住并保持安全的秘密密钥 - 没有其他人可以访问它，甚至榕树，所以确保您可以记住它以解锁您的帐户。",
                    secretKey: "秘密密钥",
                    enterSecretKey: "输入秘密密钥",
                    keyRequirements: "密钥必须至少为8个字符",
                    confirmSecretKey: "确认秘密密钥",
                    passphraseNotMatch: "密码不匹配，请重试",
                    confirm: "确认",
                    creationError: "初始化密钥库失败"
                },
                deleteBucket: {
                    title: "删除驱动器",
                    subtitle: "您确定要删除",
                    filesWillBeDeletedPermanently: "文件将被永久删除",
                    delete: "删除",
                    cancel: "取消",
                    drive: "驱动器",
                    wasDeleted: "已删除",
                    deletionError: "删除时出现问题。 请重试",
                    tryAgain: "重试",
                },
                deleteFile: {
                    title: "移除文件",
                    wantToMove: "您要删除吗",
                    filesWillBeMoved: "文件将被永久删除",
                    delete: "删除",
                    cancel: "取消",
                    file: "文件",
                    wasDeleted: "已删除",
                    deletionError: "删除时出现问题。 请重试",
                    tryAgain: "重试",
                },
                enterSecretKey: {
                    title: "输入秘密密钥",
                    subtitle: "将秘密密钥输入文本字段",
                    secretKey: "秘密密钥",
                    enterSecretKey: "输入秘密密钥",
                    keyRequirements: "密钥必须至少为8个字符",
                    confirm: "确认",
                    sectretKeyError: "错误的秘密密钥",
                },
                hardStorageLimit: {
                    title: "您的存储空间不足",
                    subtitle: "升级您的帐户以上传和同步文件。",
                    cancel: "取消",
                    upgradePlan: "升级计划",
                },
                moteTo: {
                    title: "移动到",
                    subtitle: "请选择要移动文件的位置",
                    folder: "文件夹",
                    cancel: "取消",
                    moveTo: "移动到",
                    fileWasMoved: "文件已移动",
                    moveToError: "移动文件时出现问题。 请重试",
                    tryAgain: "重试",
                },
                removeBucketAccess: {
                    title: "删除访问",
                    subtitle: "删除访问意味着您将来将无法访问这些数据，但您以前下载的数据仍可供您访问，但将不再同步",
                    cancel: "取消",
                    removeAccess: "删除访问"
                },
                renameBucket: {
                    title: "重命名驱动器",
                    enterNewName: "输入新名称",
                    cancel: "取消",
                    save: "保存",
                    drive: "驱动器",
                    wasRenamed: "已重命名",
                    editError: "您的编辑出现问题。 请重试",
                    tryAgain: "重试",
                },
                renameFile: {
                    title: "重命名文件",
                    fileName: "文件名",
                    enterNewName: "输入新名称",
                    cancel: "取消",
                    save: "保存",
                    fileWasRenamed: "文件已重命名",
                    editError: "您的编辑出现问题。 请重试",
                    tryAgain: "重试",
                },
<<<<<<< HEAD
                renameAccessKey: {
                    title: "重命名密钥",
                    keyName: "密钥名称",
                    enterNewName: "输入新名称",
                    cancel: "取消",
                    save: "保存",
                    keyWasRenamed: "密钥已重命名",
=======
                renameSnapshot: {
                    title: "重命名快照",
                    snapshotName: "快照名称",
                    enterNewName: "输入新名称",
                    cancel: "取消",
                    save: "保存",
                    snapshotWasRenamed: "快照已重命名",
>>>>>>> e67b9045
                    editError: "您的编辑出现问题。请重试",
                    tryAgain: "重试"
                },
                requestBucketAccess: {
                    title: "请求访问",
                    subtitle: "您想要请求访问吗？",
                    cancel: "取消",
                    requestAccess: "请求访问",
                },
                shareFile: {
                    title: "分享",
                    cancel: "取消",
                    copyLink: "复制链接",
                    linkWasCopied: "链接已复制",
                },
                subscriptionPlan: {
                    title: "选择适合您的计划",
                    subtitle: "以实惠的价格获得您应得的存储、安全性和隐私权",
                    hotStorage: "热存储",
                    hotReplications: "热复制",
                    freeEgress: "免费出口",
                    archivalSnapshots: "归档快照",
                    litePlanDescription: "免费，但功能有限",
                    currentPlan: "当前计划",
                    upgradeTo: "升级到",
                    needCustomPlan: "需要更多定制的计划",
                    contactSales: "联系销售",
                },
                takeSnapshot: {
                    title: "拍摄归档快照",
                    subtitle: "您要拍摄归档快照吗",
                    cancel: "取消",
                    takeArchivalSnapshot: "拍摄归档快照",
                    snapshotWasTaken: "归档快照已拍摄",
                    snapshotError: "拍摄快照时出现问题。 请重试。",
                    tryAgain: "重试",
                },
                termsAndConditions: {
                    title: "服务条款和隐私政策",
                    decline: "拒绝",
                    acceptTermsAndService: "我已阅读并接受榕树的服务条款",
                },
                uploadFile: {
                    title: "上传文件",
                    subtitle: "从您的设备选择要上传的文件，或使用拖放",
                    selectDrive: "选择驱动器",
                    createNewDrive: "创建新驱动器",
                    selectFolder: "选择文件夹",
                    clickToUpload: "单击上传",
                    orDragAndDrop: "或拖放",
                    cancel: "取消",
                    upload: "上传",
                    uploadError: "上传时出现问题。 请重试",
                    tryAgain: "重试",
                }
            }
        },
    },
    pages: {
        home: {
            allDrives: "所有驱动器",
            upload: "上传",
            newDrive: "新驱动器",
        },
        registerDevice: {
            title: "批准访问",
            wantToApproveAccess: "您确定要批准访问吗",
            cancel: "取消",
            approveAccess: "批准访问",
        },
        trash: {
            trash: "垃圾桶",
            trashIsFull: "垃圾桶已满",
            emptyTrash: "点击清空垃圾桶",
            trashIsEmpty: "垃圾桶是空的",
            clickToEmptyTrash: "点击清空垃圾桶",
        }
    },
    contexts: {
        fileUpload: {
            softStorageLimit: "您接近存储计划的限制，请升级以获得更多空间",
            hardStorageLimit: "您的存储请求超出存储容量，请",
            seePricingPage: "查看我们的定价页面",
            contactSales: "联系销售",
            fileSizeExceeded: "文件大小超过限制。请重试，使用小于 100 MB 的文件，或使用 Banyan CLI。"
        },
        tomb: {
            folderAlreadyExists: '文件夹名称必须唯一 - 请输入唯一名称',
            driveAlreadyExists: '驱动器名称必须唯一 - 请键入唯一名称'
        }
    }
};<|MERGE_RESOLUTION|>--- conflicted
+++ resolved
@@ -341,7 +341,6 @@
                     editError: "您的编辑出现问题。 请重试",
                     tryAgain: "重试",
                 },
-<<<<<<< HEAD
                 renameAccessKey: {
                     title: "重命名密钥",
                     keyName: "密钥名称",
@@ -349,7 +348,9 @@
                     cancel: "取消",
                     save: "保存",
                     keyWasRenamed: "密钥已重命名",
-=======
+                    editError: "您的编辑出现问题。请重试",
+                    tryAgain: "重试"
+                },
                 renameSnapshot: {
                     title: "重命名快照",
                     snapshotName: "快照名称",
@@ -357,7 +358,6 @@
                     cancel: "取消",
                     save: "保存",
                     snapshotWasRenamed: "快照已重命名",
->>>>>>> e67b9045
                     editError: "您的编辑出现问题。请重试",
                     tryAgain: "重试"
                 },
