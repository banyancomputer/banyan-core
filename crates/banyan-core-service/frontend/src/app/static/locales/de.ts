--- conflicted
+++ resolved
@@ -43,12 +43,8 @@
             manageKeys: {
                 keyActions: {
                     rename: "Umbenennen",
-<<<<<<< HEAD
                     removeKey: "Schlüssel entfernen",
                     lastKeyError: 'Der letzte Schlüssel kann nicht deaktiviert oder entfernt werden, ohne mindestens ein Backup.'
-=======
-                    removeKey: "Schlüssel entfernen"
->>>>>>> 120ec52c
                 },
                 keyManagementTable: {
                     key: "Schlüssel",
@@ -356,8 +352,6 @@
                     editError: "Es gab ein Problem mit Ihrer Bearbeitung. Bitte versuchen Sie es erneut",
                     tryAgain: "Erneut versuchen"
                 },
-<<<<<<< HEAD
-=======
                 renameSnapshot: {
                     title: "Snapshot umbenennen",
                     snapshotName: "Snapshot-Name",
@@ -368,7 +362,6 @@
                     editError: "Es gab ein Problem mit Ihrer Bearbeitung. Bitte versuchen Sie es erneut",
                     tryAgain: "Erneut versuchen"
                 },
->>>>>>> 120ec52c
                 requestBucketAccess: {
                     title: "Zugriff anfordern",
                     subtitle: "Möchten Sie Zugriff anfordern?",
