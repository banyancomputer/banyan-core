export default {
    coponents: {
        account: {
            billing: {
                invoices: {
                    title: "Rechnungen",
                    emptyStateTitle: "Keine Zahlungs- oder Abrechnungsaktivität",
                    emptyStateDescription: "Rechnungen und Quittungen, die auf Ihrem Konto erstellt wurden, stehen hier zur Verfügung",
                    upgradeAccount: "Konto aktualisieren",
                    manageSubscriptions: "Abonnements verwalten",
                    invoice: {
                        title: "Rechnung",
                        summary: "Zusammenfassung",
                        to: "An",
                        from: "Von",
                        subscribedPlan: "Abonniertes Paket",
                        billingPeriod: "Abrechnungszeitraum",
                        items: "Artikel",
                        driveSrorage: "Speicher",
                        archiveStorage: "Archivspeicher",
                        dataEggress: "Daten-Ausgang",
                        payment: "Zahlung",
                        total: "Gesamt"
                    },
                    invoicesTable: {
                        date: "Datum",
                        status: "Status",
                        totalCost: "Gesamtkosten",
                        details: "Details",
                        viewInvoice: "Rechnung anzeigen"
                    },
                    nextBillingDate: {
                        title: "Nächstes Abrechnungsdatum",
                        onDemandStorage: "Bedarfsspeicher",
                        archivalStorage: "Archivspeicher",
                        dataEggress: "Daten-Ausgang",
                        totalCost: "Gesamtkosten",
                        upgradeAccount: "Konto aktualisieren",
                        manageSubscriptions: "Abonnements verwalten",
                    },
                }
            },
            manageKeys: {
                keyActions: {
                    rename: "Umbenennen",
                    removeKey: "Schlüssel entfernen"
                },
                keyManagementTable: {
                    key: "Schlüssel",
                    device: "Gerät",
                    drive: "Laufwerk",
                    createdOn: "Erstellt am",
                    disable: "Deaktivieren",
                    enable: "Aktivieren",
                }
            },
            navigation: {
                title: "Kontoeinstellungen",
                profile: "Profil",
                manageAccessKeys: "Zugriffsschlüssel verwalten",
                billingAndPayment: "Abrechnung und Zahlung"
            },
            profile: {
                name: "Name",
                email: "E-Mail-Adresse",
                darkMode: "Dunkelmodus",
                language: "Sprache"
            },
        },
        bucket: {
            files: {
                bucketTable: {
                    name: "Name",
                    lastModified: "Zuletzt geändert",
                    fileSize: "Dateigröße",
                    moveToError: "Beim Verschieben Ihrer Datei ist ein Problem aufgetreten. Bitte versuchen Sie es erneut.",
                    tryAgain: "Erneut versuchen",
                    fileWasMoved: "Datei wurde verschoben",
                    uploadError: "Beim Hochladen ist ein Problem aufgetreten. Bitte versuchen Sie es erneut.",
                    fileActions: {
                        download: "Herunterladen",
                        moveTo: "Verschieben nach",
                        makeCopy: "Kopie erstellen",
                        viewFileVersions: "Dateiversionen anzeigen",
                        rename: "Umbenennen",
                        remove: "Entfernen",
                        shareFile: "Datei teilen",
                        yourFileIsSecure: "Ihre Datei ist sicher",
                        tryAgain: "Erneut versuchen",
                        downloading: "Herunterladen",
                        fileWasDownloaded: "Datei wurde heruntergeladen",
                        copyOf: "Kopie von",
                        wasCreated: "wurde erstellt",
                    },
                    folderActions: {
                        moveTo: "Verschieben nach",
                        rename: "Umbenennen",
                        remove: "Entfernen",
                        upload: "Hochladen",
                    },
                    folderRow: {
                        tryAgain: "Erneut versuchen",
                        fileWasMoved: "Datei wurde verschoben",
                        moveToError: "Beim Verschieben Ihrer Datei ist ein Problem aufgetreten. Bitte versuchen Sie es erneut.",
                        uploadError: "Beim Hochladen ist ein Problem aufgetreten. Bitte versuchen Sie es erneut.",
                        failedToLoadFiles: "Fehler beim Laden der Dateien"
                    }
                },
                emptyState: {
                    description: "Ziehen Sie Dateien hierher, um sie hochzuladen, oder verwenden Sie die Schaltfläche „Hochladen“",
                    buttonText: "Hochladen",
                    tryAgain: "Erneut versuchen",
                    uploadError: "Beim Hochladen ist ein Problem aufgetreten. Bitte versuchen Sie es erneut.",
                },
                header: {
                    files: "Dateien",
                    uploadButton: "Hochladen",
                    createFolderButton: "Ordner erstellen",
                    snapshotBannerTitle: "Archiv-Snapshots",
                    snapshotBannerSubtitle: "Dieses Laufwerk hat keine Snapshots",
                    snapshotBannerExplanation: "Was ist ein Snapshot",
                    snapshotBannerTooltip: "Archiv-Snapshots bieten einen Momentaufnahme des Dateiinhalts und sind nützlich für die Versionierung",
                    makeSnapshot: "Snapshot erstellen",
                },
            },
            snapshots: {
                title: "Snapshots",
                table: {
                    name: "Name",
                    date: "Datum",
                    size: "Größe",
                    state: "Status",
                    snapshotActions: {
                        rename: "Umbenennen",
                        restore: "Wiederherstellen"
                    }
                },
            }
        },
        home: {
            bucket: {
                hot: "Bedarfsorientiert",
                warm: "Bedarfsorientiert",
                cold: "Archiv",
                coldTooltip: "Archivspeicher ist für Dateien gedacht, die Sie sicher für längere Zeit speichern möchten und auf die Sie nicht häufig zugreifen möchten.",
                hotTooltip: "Bedarfsorientierter Speicher ist für Dateien gedacht, auf die Sie häufig zugreifen und auf die schnell zugreifen müssen.",
                warmTooltip: "Bedarfsorientierter Speicher ist für Dateien gedacht, auf die Sie häufig zugreifen und auf die schnell zugreifen müssen.",
                coldSnapshots: "Archiv-Snapshots",
                files: "Dateien",
                uploadError: "Beim Hochladen ist ein Problem aufgetreten. Bitte versuchen Sie es erneut",
                tryAgain: "Erneut versuchen",
            },
            emptyState: {
                title: "Erstellen Sie Ihr erstes Laufwerk, um mit dem Hochladen und Freigeben zu beginnen",
                newDriveButton: "Neues Laufwerk",
            },
        },
        common: {
            betaBanner: {
                title: "Banyan Storage ist noch in der Beta-Phase und nicht für die Produktion geeignet. Wir empfehlen, für alles, was auf Banyan gespeichert ist, eine Backup-Speichermethode zu verwenden. Wenn Sie Daten noch heute in Prod speichern müssen, wenden Sie sich an tim@banyan.computer"
            },
            bucketActions: {
                upload: "Hochladen",
                takeArchivalSnapshot: "Archiv-Snapshot erstellen",
                viewArchivalSnapshots: "Archiv-Snapshots anzeigen",
                viewDriveVersions: "Laufwerk versionen anzeigen",
                rename: "Umbenennen",
                createFolder: "Ordner erstellen",
                restoreCold: "Kalte Version wiederherstellen",
                deleteHotData: "Heiße Daten löschen",
                delete: "Löschen",
                purgeColdKeys: "Kalte Schlüssel löschen",
                unlock: "Entsperren",
                snapshotExplanation: "Archiv-Snapshots bieten einen Momentaufnahme des Dateiinhalts und sind nützlich für die Versionierung",
            },
            filePreview: {
                downloading: "Herunterladen",
                fileWasDownloaded: "Datei wurde heruntergeladen",
                tryAgain: "Erneut versuchen",
                shareFile: "Datei teilen",
                fileIsNotSupported: "Datei kann nicht für die Vorschau verwendet werden",
                actions: {
                    moveTo: "Verschieben nach",
                    rename: "Umbenennen",
                    remove: "Entfernen",
                }
            },
            folderSelect: {
                createFolder: "Ordner erstellen",
            },
            header: {
                upgrade: "Aktualisieren",
                helpControls: {
                    contactUs: "Kontaktieren Sie uns",
                },
                profileControls: {
                    settings: "Einstellungen",
                    logout: "Abmelden",
                    upgrade: "Aktualisieren",
                }
            },
            mobilePlaceholder: {
                title: "Sie sind bereit zu beginnen!",
                subtitle: "Um Banyan zu verwenden, verwenden Sie bitte den Desktop",
            },
            navigation: {
                uploadError: "Beim Hochladen ist ein Problem aufgetreten. Bitte versuchen Sie es erneut",
                tryAgain: "Erneut versuchen",
                allDrives: "Alle Laufwerke",
                lockedTooltip: {
                    youHaveNoAccess: "Sie haben keinen Zugriff auf dieses Laufwerk",
                    requestAccess: "Zugriff anfordern",
                    here: "hier",
                }
            },
            storageUsage: {
                storage: "Speicher",
                used: "Verwendet",
                of: "von",
                upgradePlan: "Plan aktualisieren",
            },
            termsAndConditions: {
                accountTypeQuestion: "Wofür verwenden Sie Banyan?",
                agreeToTerms: "Ich akzeptiere die",
                termsOf: "Nutzungsbedingungen",
                and: "und",
                privacyPolicy: "Datenschutzbestimmungen",
                continue: "Fortsetzen",
            },
            uploadFileProgress: {
                uploading: "Hochladen",
                uploadFailed: "Upload fehlgeschlagen"
            },
            modal: {
                approveBucketAccess: {
                    title: "Zugriff genehmigen",
                    subtitle: "Sind Sie sicher, dass Sie den Zugriff genehmigen möchten ",
                    tryAgain: "Erneut versuchen",
                    cancel: "Abbrechen",
                    approveAccess: "Zugriff genehmigen",
                },
                createBucket: {
                    createNewDrive: "Neues Laufwerk erstellen",
                    driveName: "Laufwerkname",
                    enterNewName: "Neuen Namen eingeben",
                    cancel: "Abbrechen",
                    create: "Erstellen",
                    creationError: "Beim Erstellen Ihres Laufwerks ist ein Problem aufgetreten. Bitte versuchen Sie es erneut.",
                    tryAgain: "Erneut versuchen",
                },
                createFolder: {
                    title: "Ordner erstellen",
                    folderName: "Ordnername",
                    enterNewName: "Neuen Namen eingeben",
                    cancel: "Abbrechen",
                    create: "Erstellen",
                    creationError: "Beim Erstellen Ihres Ordners ist ein Problem aufgetreten. Bitte versuchen Sie es erneut.",
                    tryAgain: "Erneut versuchen",
                },
                createSecretKey: {
                    title: "Geheimen Schlüssel erstellen",
                    subtitle: "Ihr geheimer Schlüssel ist der Weg, um Ihr Konto zu entsperren; erstellen Sie einen geheimen Schlüssel, den Sie sich merken können und halten Sie ihn sicher auf – niemand sonst hat Zugriff darauf, nicht einmal Banyan, also stellen Sie sicher, dass Sie sich daran erinnern können, um Ihr Konto zu entsperren.",
                    secretKey: "Geheimer Schlüssel",
                    enterSecretKey: "Geheimen Schlüssel eingeben",
                    keyRequirements: "Der Schlüssel muss mindestens 8 Zeichen lang sein",
                    confirmSecretKey: "Geheimen Schlüssel bestätigen",
                    passphraseNotMatch: "Die Passwörter stimmen nicht überein, bitte versuchen Sie es erneut",
                    confirm: "Bestätigen",
                    creationError: "Fehler beim Initialisieren des Schlüsselspeichers"
                },
                deleteBucket: {
                    title: "Laufwerk löschen",
                    subtitle: "Sind Sie sicher, dass Sie löschen möchten",
                    filesWillBeDeletedPermanently: "Dateien werden dauerhaft gelöscht",
                    delete: "Löschen",
                    cancel: "Abbrechen",
                    drive: "Laufwerk",
                    wasDeleted: "wurde gelöscht",
                    deletionError: "Beim Löschen ist ein Problem aufgetreten. Bitte versuchen Sie es erneut",
                    tryAgain: "Erneut versuchen",
                },
                deleteFile: {
                    title: "Datei entfernen",
                    wantToMove: "Möchten Sie entfernen",
                    filesWillBeMoved: "Datei wird dauerhaft gelöscht",
                    delete: "Löschen",
                    cancel: "Abbrechen",
                    file: "Datei",
                    wasDeleted: "wurde gelöscht",
                    deletionError: "Beim Löschen ist ein Problem aufgetreten. Bitte versuchen Sie es erneut",
                    tryAgain: "Erneut versuchen",
                },
                enterSecretKey: {
                    title: "Geheimen Schlüssel eingeben",
                    subtitle: "Geben Sie den geheimen Schlüssel in das Textfeld ein",
                    secretKey: "Geheimer Schlüssel",
                    enterSecretKey: "Geheimen Schlüssel eingeben",
                    keyRequirements: "Der Schlüssel muss mindestens 8 Zeichen lang sein",
                    confirm: "Bestätigen",
                    sectretKeyError: "Falscher geheimer Schlüssel",
                },
                hardStorageLimit: {
                    title: "Ihr Speicher ist erschöpft",
                    subtitle: "Aktualisieren Sie Ihr Konto, um Dateien hochzuladen und zu synchronisieren.",
                    cancel: "Abbrechen",
                    upgradePlan: "Plan aktualisieren",
                },
                moteTo: {
                    title: "Verschieben nach",
                    subtitle: "Bitte wählen Sie aus, wohin Sie Ihre Datei verschieben möchten",
                    folder: "Ordner",
                    cancel: "Abbrechen",
                    moveTo: "Verschieben nach",
                    fileWasMoved: "Datei wurde verschoben",
                    moveToError: "Beim Verschieben Ihrer Datei ist ein Problem aufgetreten. Bitte versuchen Sie es erneut",
                    tryAgain: "Erneut versuchen",
                },
                removeBucketAccess: {
                    title: "Zugriff entfernen",
                    subtitle: "Das Entfernen des Zugriffs bedeutet, dass Sie in Zukunft keinen Zugriff auf diese Daten haben. Alle zuvor heruntergeladenen Daten sind für Sie weiterhin zugänglich, werden jedoch nicht mehr synchronisiert",
                    cancel: "Abbrechen",
                    removeAccess: "Zugriff entfernen"
                },
                renameBucket: {
                    title: "Laufwerk umbenennen",
                    enterNewName: "Neuen Namen eingeben",
                    cancel: "Abbrechen",
                    save: "Speichern",
                    drive: "Laufwerk",
                    wasRenamed: "wurde umbenannt",
                    editError: "Beim Bearbeiten ist ein Problem aufgetreten. Bitte versuchen Sie es erneut",
                    tryAgain: "Erneut versuchen",
                },
                renameFile: {
                    title: "Datei umbenennen",
                    fileName: "Dateiname",
                    enterNewName: "Neuen Namen eingeben",
                    cancel: "Abbrechen",
                    save: "Speichern",
                    fileWasRenamed: "Datei wurde umbenannt",
                    editError: "Beim Bearbeiten ist ein Problem aufgetreten. Bitte versuchen Sie es erneut",
                    tryAgain: "Erneut versuchen",
                },
<<<<<<< HEAD
                renameAccessKey: {
                    title: "Schlüssel umbenennen",
                    keyName: "Schlüsselname",
                    enterNewName: "Neuen Namen eingeben",
                    cancel: "Abbrechen",
                    save: "Speichern",
                    keyWasRenamed: "Der Schlüssel wurde umbenannt",
=======
                renameSnapshot: {
                    title: "Snapshot umbenennen",
                    snapshotName: "Snapshot-Name",
                    enterNewName: "Neuen Namen eingeben",
                    cancel: "Abbrechen",
                    save: "Speichern",
                    snapshotWasRenamed: "Snapshot wurde umbenannt",
>>>>>>> e67b9045
                    editError: "Es gab ein Problem mit Ihrer Bearbeitung. Bitte versuchen Sie es erneut",
                    tryAgain: "Erneut versuchen"
                },
                requestBucketAccess: {
                    title: "Zugriff anfordern",
                    subtitle: "Möchten Sie Zugriff anfordern?",
                    cancel: "Abbrechen",
                    requestAccess: "Zugriff anfordern",
                },
                shareFile: {
                    title: "Teilen",
                    cancel: "Abbrechen",
                    copyLink: "Link kopieren",
                    linkWasCopied: "Link wurde kopiert",
                },
                subscriptionPlan: {
                    title: "Wählen Sie einen Plan, der zu Ihnen passt",
                    subtitle: "Erhalten Sie den Speicher, die Sicherheit und die Privatsphäre, die Sie verdienen, zu einem erschwinglichen Preis",
                    hotStorage: "Bedarfsspeicher",
                    hotReplications: "Bedarfsreplikationen",
                    freeEgress: "Kostenloser Datenabgang",
                    archivalSnapshots: "Archiv-Snapshots",
                    litePlanDescription: "Kostenlos, aber mit eingeschränkten Funktionen",
                    currentPlan: "Aktueller Plan",
                    upgradeTo: "Aktualisieren auf",
                    needCustomPlan: "Benötigen Sie einen individuelleren Plan",
                    contactSales: "Vertrieb kontaktieren",
                },
                takeSnapshot: {
                    title: "Archiv-Snapshot erstellen",
                    subtitle: "Möchten Sie einen Archiv-Snapshot erstellen",
                    cancel: "Abbrechen",
                    takeArchivalSnapshot: "Archiv-Snapshot erstellen",
                    snapshotWasTaken: "Archiv-Snapshot wurde erstellt",
                    snapshotError: "Beim Snapshot ist ein Problem aufgetreten. Bitte versuchen Sie es erneut.",
                    tryAgain: "Erneut versuchen",
                },
                termsAndConditions: {
                    title: "Nutzungsbedingungen & Datenschutzbestimmungen",
                    decline: "Ablehnen",
                    acceptTermsAndService: "Ich habe die Nutzungsbedingungen von Banyan gelesen und akzeptiert",
                },
                uploadFile: {
                    title: "Dateien hochladen",
                    subtitle: "Wählen Sie Dateien zum Hochladen von Ihrem Gerät aus oder verwenden Sie Drag & Drop",
                    selectDrive: "Laufwerk auswählen",
                    createNewDrive: "Neues Laufwerk erstellen",
                    selectFolder: "Ordner auswählen",
                    clickToUpload: "Klicken Sie zum Hochladen",
                    orDragAndDrop: "oder ziehen Sie Dateien hierher",
                    cancel: "Abbrechen",
                    upload: "Hochladen",
                    uploadError: "Beim Hochladen ist ein Problem aufgetreten. Bitte versuchen Sie es erneut",
                    tryAgain: "Erneut versuchen",
                }
            }
        },
    },
    pages: {
        home: {
            allDrives: "Alle Laufwerke",
            upload: "Hochladen",
            newDrive: "Neues Laufwerk",
        },
        registerDevice: {
            title: "Zugriff genehmigen",
            wantToApproveAccess: "Sind Sie sicher, dass Sie den Zugriff genehmigen möchten",
            cancel: "Abbrechen",
            approveAccess: "Zugriff genehmigen",
        },
        trash: {
            trash: "Papierkorb",
            trashIsFull: "Papierkorb ist voll",
            emptyTrash: "Papierkorb leeren",
            trashIsEmpty: "Papierkorb ist leer",
            clickToEmptyTrash: "Klicken Sie zum Leeren des Papierkorbs",
        }
    },
    contexts: {
        fileUpload: {
            softStorageLimit: "Sie nähern sich dem Limit Ihres Speicherplans, aktualisieren Sie für mehr Platz",
            hardStorageLimit: "Ihre Speicheranforderung übersteigt die Speicherkapazität, bitte",
            seePricingPage: "Besuchen Sie unsere Preisgestaltungsseite",
            contactSales: "Vertrieb kontaktieren",
            fileSizeExceeded: "Dateigröße überschritten. Bitte versuchen Sie es erneut mit einer Datei kleiner als 100 MB oder verwenden Sie die Banyan-Befehlszeilenschnittstelle."
        },
        tomb: {
            folderAlreadyExists: 'Ordnername muss eindeutig sein - bitte geben Sie einen eindeutigen Namen ein',
            driveAlreadyExists: 'Laufwerksname muss eindeutig sein - bitte geben Sie einen eindeutigen Namen ein'
        }
    }
};<|MERGE_RESOLUTION|>--- conflicted
+++ resolved
@@ -341,7 +341,6 @@
                     editError: "Beim Bearbeiten ist ein Problem aufgetreten. Bitte versuchen Sie es erneut",
                     tryAgain: "Erneut versuchen",
                 },
-<<<<<<< HEAD
                 renameAccessKey: {
                     title: "Schlüssel umbenennen",
                     keyName: "Schlüsselname",
@@ -349,7 +348,9 @@
                     cancel: "Abbrechen",
                     save: "Speichern",
                     keyWasRenamed: "Der Schlüssel wurde umbenannt",
-=======
+                    editError: "Es gab ein Problem mit Ihrer Bearbeitung. Bitte versuchen Sie es erneut",
+                    tryAgain: "Erneut versuchen"
+                },
                 renameSnapshot: {
                     title: "Snapshot umbenennen",
                     snapshotName: "Snapshot-Name",
@@ -357,7 +358,6 @@
                     cancel: "Abbrechen",
                     save: "Speichern",
                     snapshotWasRenamed: "Snapshot wurde umbenannt",
->>>>>>> e67b9045
                     editError: "Es gab ein Problem mit Ihrer Bearbeitung. Bitte versuchen Sie es erneut",
                     tryAgain: "Erneut versuchen"
                 },
