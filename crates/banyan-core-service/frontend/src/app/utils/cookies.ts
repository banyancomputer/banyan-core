import { EscrowedKeyMaterial, User } from '@/app/types';
<<<<<<< HEAD
import * as Cookies from 'js-cookie';
import Nookies from 'nookies';
=======
import { parseCookies, setCookie, destroyCookie } from 'nookies';
>>>>>>> 343b477d

/* Cookie State Management. This should probably be within a context but watching for cookie changes proved difficult */

const COOKIE_MAX_AGE = 60 * 60 * 24 * 7 * 4 * 3; // 3 months

// Cookie names
const SESSION_KEY_COOKIE_NAME = '_session_id';
const USER_DATA_COOKIE_NAME = '_user_data';
const LOCAL_KEY_COOKIE_NAME = '_local_key';

export interface LocalKey {
	id: string,
	key: string
}

export interface UserData {
	user: User,
	escrowedKeyMaterial: EscrowedKeyMaterial | null
}

export const getSessionKey = (): string | null => {
<<<<<<< HEAD
	const cookies = Nookies.get();
=======
	const cookies = parseCookies();
>>>>>>> 343b477d
	return cookies[SESSION_KEY_COOKIE_NAME];
}

export const getLocalKey = (): LocalKey => {
<<<<<<< HEAD
	const cookies = Nookies.get();

	if (!cookies[LOCAL_KEY_COOKIE_NAME]) {
		const id = Math.random().toString(36).substring(2, 15) + Math.random().toString(36).substring(2, 15);
		const key = Math.random().toString(36).substring(2, 15) + Math.random().toString(36).substring(2, 15);
		Nookies.set(null,LOCAL_KEY_COOKIE_NAME, `${id}:${key}`, {
=======
	const cookies = parseCookies();
	if (!cookies[LOCAL_KEY_COOKIE_NAME]) {
		const id = Math.random().toString(36).substring(2, 15) + Math.random().toString(36).substring(2, 15);
		const key = Math.random().toString(36).substring(2, 15) + Math.random().toString(36).substring(2, 15);
		setCookie(null, LOCAL_KEY_COOKIE_NAME, `${id}:${key}`, {
>>>>>>> 343b477d
			maxAge: COOKIE_MAX_AGE,
			lax: process.env.NODE_ENV === 'development',
			sameSite: 'strict',
			path: '/',
		});
		return { id, key };
	}
	const [id, key] = cookies[LOCAL_KEY_COOKIE_NAME].split(':');
	return { id, key };
}

export const destroyLocalKey = () => {
	destroyCookie(null, LOCAL_KEY_COOKIE_NAME)
}

export const getUserData = (): UserData | null => {
<<<<<<< HEAD
	console.log("getUserData");
	const cookies = Nookies.get();
	console.log(cookies);

=======
	const cookies = parseCookies();
>>>>>>> 343b477d
	if (!cookies[USER_DATA_COOKIE_NAME]) {
		return null;
	}
	const userDataRaw = cookies[USER_DATA_COOKIE_NAME];
	const userDataJson = JSON.parse(userDataRaw);
	let escrowedKeyMaterial = null;
	if (userDataJson.escrowed_key_material) {
		escrowedKeyMaterial = {
			apiPublicKeyPem: userDataJson.api_public_key_pem,
			encryptionPublicKeyPem: userDataJson.encryption_public_key_pem,
			encryptedPrivateKeyMaterial: userDataJson.encrypted_private_key_material,
			passKeySalt: userDataJson.pass_key_salt
		} as EscrowedKeyMaterial;
	}
	let user = {
		id: userDataJson.id,
		email: userDataJson.email,
		verifiedEmail: userDataJson.verified_email,
		displayName: userDataJson.display_name,
		locale: userDataJson.locale,
		profileImage: userDataJson.profile_image
	}

	return {
		user, escrowedKeyMaterial
	}
}<|MERGE_RESOLUTION|>--- conflicted
+++ resolved
@@ -1,10 +1,5 @@
 import { EscrowedKeyMaterial, User } from '@/app/types';
-<<<<<<< HEAD
-import * as Cookies from 'js-cookie';
-import Nookies from 'nookies';
-=======
 import { parseCookies, setCookie, destroyCookie } from 'nookies';
->>>>>>> 343b477d
 
 /* Cookie State Management. This should probably be within a context but watching for cookie changes proved difficult */
 
@@ -26,29 +21,17 @@
 }
 
 export const getSessionKey = (): string | null => {
-<<<<<<< HEAD
-	const cookies = Nookies.get();
-=======
+
 	const cookies = parseCookies();
->>>>>>> 343b477d
 	return cookies[SESSION_KEY_COOKIE_NAME];
 }
 
 export const getLocalKey = (): LocalKey => {
-<<<<<<< HEAD
-	const cookies = Nookies.get();
-
-	if (!cookies[LOCAL_KEY_COOKIE_NAME]) {
-		const id = Math.random().toString(36).substring(2, 15) + Math.random().toString(36).substring(2, 15);
-		const key = Math.random().toString(36).substring(2, 15) + Math.random().toString(36).substring(2, 15);
-		Nookies.set(null,LOCAL_KEY_COOKIE_NAME, `${id}:${key}`, {
-=======
 	const cookies = parseCookies();
 	if (!cookies[LOCAL_KEY_COOKIE_NAME]) {
 		const id = Math.random().toString(36).substring(2, 15) + Math.random().toString(36).substring(2, 15);
 		const key = Math.random().toString(36).substring(2, 15) + Math.random().toString(36).substring(2, 15);
 		setCookie(null, LOCAL_KEY_COOKIE_NAME, `${id}:${key}`, {
->>>>>>> 343b477d
 			maxAge: COOKIE_MAX_AGE,
 			lax: process.env.NODE_ENV === 'development',
 			sameSite: 'strict',
@@ -65,14 +48,7 @@
 }
 
 export const getUserData = (): UserData | null => {
-<<<<<<< HEAD
-	console.log("getUserData");
-	const cookies = Nookies.get();
-	console.log(cookies);
-
-=======
 	const cookies = parseCookies();
->>>>>>> 343b477d
 	if (!cookies[USER_DATA_COOKIE_NAME]) {
 		return null;
 	}
