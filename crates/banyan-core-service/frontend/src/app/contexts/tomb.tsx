--- conflicted
+++ resolved
@@ -19,13 +19,8 @@
 import { handleNameDuplication } from '@utils/names';
 import { StorageUsageClient } from '@/api/storageUsage';
 import { useAppDispatch, useAppSelector } from '../store';
-<<<<<<< HEAD
 import { BannerError, setError } from '@app/store/errors/slice';
 import { getApiKey, getEncryptionKey, getEscrowedKeyMaterial } from '@app/store/keystore/actions';
-=======
-import { BannerError, setError } from '../store/errors/slice';
-import { ToastNotifications } from '../utils/toastNotifications';
->>>>>>> b412d572
 
 interface TombInterface {
 	tomb: TombWasm | null;
