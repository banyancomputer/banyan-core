import React, { ReactNode, createContext, useContext, useEffect, useState } from 'react';
import { TombWasm, WasmBucket } from 'tomb-wasm-experimental';
import { Mutex } from 'async-mutex';
import { useNavigate } from 'react-router-dom';

import { TermsAndConditionsModal } from '@components/common/Modal/TermsAndConditionsModal';
import { TermaAndConditions } from '@components/common/TermsAndConditions';

import { useModal } from '@/app/contexts/modals';
import { useKeystore } from './keystore';
import {
	BrowserObject, Bucket, BucketKey,
	BucketSnapshot,
} from '@/app/types/bucket';
import { useFolderLocation } from '@/app/hooks/useFolderLocation';
import { useSession } from './session';
import { destroyIsUserNew, prettyFingerprintApiKeyPem, sortByType } from '@app/utils';
import { TermsAndColditionsClient } from '@/api/termsAndConditions';
import { UserClient } from '@/api/user';
import { handleNameDuplication } from '@utils/names';
import { StorageUsageClient } from '@/api/storageUsage';
import { useAppDispatch, useAppSelector } from '../store';
import { BannerError, setError } from '../store/errors/slice';
import { ToastNotifications } from '@utils/toastNotifications';
import { SnapshotsClient } from '@/api/snapshots';

interface TombInterface {
	tomb: TombWasm | null;
	buckets: Bucket[];
	storageUsage: { usage: number, softLimit: number, hardLimit: number };
	trash: Bucket | null;
	areBucketsLoading: boolean;
	selectedBucket: Bucket | null;
	getBuckets: () => Promise<void>;
	getBucketsFiles: () => Promise<void>;
	getBucketsKeys: () => Promise<void>;
	remountBucket: (bucket: Bucket) => Promise<void>;
	selectBucket: (bucket: Bucket | null) => void;
	getSelectedBucketFiles: (path: string[]) => void;
	getExpandedFolderFiles: (path: string[], folder: BrowserObject, bucket: Bucket) => Promise<void>;
	takeColdSnapshot: (bucket: Bucket) => Promise<void>;
	getBucketSnapshots: (id: string) => Promise<BucketSnapshot[]>;
	createBucketAndMount: (name: string, storageClass: string, bucketType: string) => Promise<string>;
	renameBucket: (bucket: Bucket, newName: string) => void;
	deleteBucket: (id: string) => void;
	createDirectory: (bucket: Bucket, path: string[], name: string) => Promise<void>;
	download: (bucket: Bucket, path: string[], name: string) => Promise<void>;
	getFile: (bucket: Bucket, path: string[], name: string) => Promise<ArrayBuffer>;
	shareFile: (bucket: Bucket, path: string[]) => Promise<string>;
	makeCopy: (bucket: Bucket, path: string[], name: string) => void;
	moveTo: (bucket: Bucket, from: string[], to: string[], name: string) => Promise<void>;
	uploadFile: (nucket: Bucket, path: string[], name: string, file: any, folder?: BrowserObject) => Promise<void>;
	purgeSnapshot: (id: string) => void;
	deleteFile: (bucket: Bucket, path: string[], name: string) => void;
	approveDeviceApiKey: (pem: string) => Promise<void>;
<<<<<<< HEAD
	approveBucketAccess: (bucket: Bucket, bucketKeyId: string) => Promise<void>;
	removeBucketAccess: (bucket: Bucket, bucketKeyId: string) => Promise<void>;
	restore: (bucket: Bucket, snapshot: WasmSnapshot) => Promise<void>;
=======
	approveBucketAccess: (bucket: Bucket, bucket_key_id: string) => Promise<void>;
	removeBucketAccess: (id: string) => Promise<void>;
	restore: (bucket: Bucket, snapshotId: string) => Promise<void>;
>>>>>>> e67b9045
};
const storageUsageClient = new StorageUsageClient();
const snapshotsClient = new SnapshotsClient();

const mutex = new Mutex();

const TombContext = createContext<TombInterface>({} as TombInterface);

export const TombProvider = ({ children }: { children: ReactNode }) => {
	const dispatch = useAppDispatch();
	const { userData, isUserNew } = useSession();
	const navigate = useNavigate();
	const { openEscrowModal, openModal } = useModal();
	const { isLoading, keystoreInitialized, getEncryptionKey, getApiKey, escrowedKeyMaterial, isLoggingOut } = useKeystore();
	const [tomb, setTomb] = useState<TombWasm | null>(null);
	const [buckets, setBuckets] = useState<Bucket[]>([]);
	const [trash, setTrash] = useState<Bucket | null>(null);
	const [areTermsAccepted, setAreTermsAccepted] = useState(false);
	const [selectedBucket, setSelectedBucket] = useState<Bucket | null>(null);
	const [storageUsage, setStorageUsage] = useState<{ usage: number, softLimit: number, hardLimit: number }>({ usage: 0, softLimit: 0, hardLimit: 0 });
	const [areBucketsLoading, setAreBucketsLoading] = useState<boolean>(true);
	const folderLocation = useFolderLocation();
	const { driveAlreadyExists, folderAlreadyExists } = useAppSelector(state => state.locales.messages.contexts.tomb);

	/** Prevents rust recursion error. */
	const tombMutex = async <T,>(tomb: T, callback: (tomb: T) => Promise<any>) => {
		const release = await mutex.acquire();
		try {
			return await callback(tomb);
		} catch (error: any) {
			throw new Error(error);
		} finally {
			release();
		}
	};

	/** Returns list of buckets. */
	const getBuckets = async () => {
		return await tombMutex(tomb, async tomb => {
			const key = await getEncryptionKey();
			const wasm_buckets: WasmBucket[] = await tomb!.listBuckets();
			if (isUserNew) {
				createBucketAndMount("My Drive", 'hot', 'interactive');
				destroyIsUserNew();
				return;
			}
			const buckets: Bucket[] = [];
			for (let bucket of wasm_buckets) {
				let mount;
				let locked;
				let isSnapshotValid;
				const snapshots = await snapshotsClient.getSnapshots(bucket.id());
				try {
					mount = await tomb!.mount(bucket.id(), key.privatePem);
					locked = await mount.locked();
					isSnapshotValid = await mount.hasSnapshot();
				} catch (error: any) { }
				buckets.push({
					mount: mount || null,
					id: bucket.id(),
					name: bucket.name(),
					storageClass: bucket.storageClass(),
					bucketType: bucket.bucketType(),
					files: [],
					snapshots,
					keys: [],
					locked: locked || false,
					isSnapshotValid: isSnapshotValid || false
				});
			};

			setBuckets(buckets);
		});
	};

	/** Pushes files and snapshots inside of buckets list. */
	const getBucketsFiles = async () => {
		return await tombMutex(tomb, async tomb => {
			const wasm_bukets: Bucket[] = [];
			for (const bucket of buckets) {
				const files: BrowserObject[] = bucket.mount ? await bucket.mount!.ls([]) : [];
				const snapshots = await tomb!.listBucketSnapshots(bucket.id);
				wasm_bukets.push({
					...bucket,
					snapshots,
					files,
				});
			};
			setBuckets(wasm_bukets);
			setTimeout(() => {
				setAreBucketsLoading(false);
			}, 300);
		});
	};

	const remountBucket = async (bucket: Bucket) => {
		return await tombMutex(tomb, async tomb => {
			const key = await getEncryptionKey();
			const mount = await tomb!.mount(bucket.id, key.privatePem);
			const locked = await mount.locked();
			const isSnapshotValid = await mount.hasSnapshot();
			setBuckets(prev => prev.map(element => element.id === bucket.id ? { ...element, mount, locked, isSnapshotValid } : element));
		});
	};

	/** Pushes keys inside of buckets list. */
	const getBucketsKeys = async () => {
		setAreBucketsLoading(true);
		return await tombMutex(tomb, async tomb => {
			const wasm_bukets: Bucket[] = [];
			for (const bucket of buckets) {
				const rawKeys = await tomb!.listBucketKeys(bucket.id);
				const keys: BucketKey[] = [];
				for (let key of rawKeys) {
					const pem = key.pem();
					const approved = key.approved();
					const id = key.id();
					const fingerPrint = await prettyFingerprintApiKeyPem(pem);
					keys.push({ approved, bucket_id: bucket.id, fingerPrint, id, pem });
				};
				wasm_bukets.push({
					...bucket,
					keys,
				});
			}
			setBuckets(wasm_bukets);
			setAreBucketsLoading(false);
		});
	};

	/** Returns selected bucket state according to current folder location. */
	const getSelectedBucketFiles = async (path: string[]) => {
		return await tombMutex(selectedBucket!.mount!, async mount => {
			setAreBucketsLoading(true);
			const files = await mount.ls(path);
			await setSelectedBucket(bucket => ({ ...bucket!, files: files.sort(sortByType) }));
			setAreBucketsLoading(false);
		});
	};

	/** Returns selected folder files. */
	const getExpandedFolderFiles = async (path: string[], folder: BrowserObject, bucket: Bucket) => {
		return await tombMutex(selectedBucket!.mount!, async mount => {
			const files = await mount.ls(path);
			folder.files = files.sort(sortByType);
			setSelectedBucket(prev => ({ ...prev! }));
		});
	};

	/** Sets selected bucket into state */
	const selectBucket = async (bucket: Bucket | null) => {
		setSelectedBucket(bucket);
	};

	/** Creates new bucket with recieved parameters of type and storag class. */
	const createBucketAndMount = async (name: string, storageClass: string, bucketType: string): Promise<string> => {
		const existingBuckets = buckets.map(bucket => bucket.name);

		if (existingBuckets.includes(name)) {
			ToastNotifications.error(driveAlreadyExists);

			throw new Error(driveAlreadyExists);
		}
		return await tombMutex(tomb, async tomb => {
			const key = await getEncryptionKey();
			const { bucket: wasmBucket, mount: wasmMount } = await tomb!.createBucketAndMount(name, storageClass, bucketType, key.privatePem, key.publicPem);
			const bucket = {
				mount: wasmMount,
				id: wasmBucket.id(),
				name: wasmBucket.name(),
				storageClass: wasmBucket.storageClass(),
				bucketType: wasmBucket.bucketType(),
				files: [],
				snapshots: [],
				keys: [],
				locked: false,
				isSnapshotValid: false
			};

			setBuckets(prev => [...prev, bucket].sort((a, b) => a.name.localeCompare(b.name)));
			return bucket.id
		});
	};

	/** Returns file as ArrayBuffer */
	const getFile = async (bucket: Bucket, path: string[], name: string) => await tombMutex(bucket.mount, async mount => await mount!.readBytes([...path, name]));

	/** Downloads file. */
	const download = async (bucket: Bucket, path: string[], name: string) => {
		const link = document.createElement('a');
		const arrayBuffer: Uint8Array = await getFile(bucket, path, name);
		const blob = new Blob([arrayBuffer], { type: 'application/octet-stream' });
		const objectURL = URL.createObjectURL(blob);
		link.href = objectURL;
		link.download = name;
		document.body.appendChild(link);
		link.click();
	};

	/** Creates copy of fie in same direction with "Copy of" prefix. */
	const makeCopy = async (bucket: Bucket, path: string[], name: string) => {
		const arrayBuffer: ArrayBuffer = await getFile(bucket, path, name);
		await uploadFile(bucket, path, `Copy of ${name}`, arrayBuffer);
	};

	/** Restores bucket from selected snapshot. */
	const restore = async (bucket: Bucket, snapshotId: string) => await snapshotsClient.restoreFromSnapshot(bucket.id, snapshotId);

	/** Generates public link to share file. */
	const shareFile = async (bucket: Bucket, path: string[]) => await tombMutex(bucket.mount!, async mount => await mount.shareFile(path));

	/** Approves access key for bucket */
	const approveBucketAccess = async (bucket: Bucket, bucketKeyId: string) => {
		await tombMutex(bucket.mount!, async mount => {
			await mount.shareWith(bucketKeyId);
		});
		await getBucketsKeys();
	};

	/** Returns list of snapshots for selected bucket */
	const getBucketSnapshots = async (id: string) => await snapshotsClient.getSnapshots(id);

	/** Approves a new deviceKey */
	const approveDeviceApiKey = async (pem: string) => await tombMutex(tomb, async tomb => await tomb!.approveDeviceApiKey(pem));

	/** Deletes access key for bucket */
	const removeBucketAccess = async (bucket: Bucket, bucketKeyId: string) => {
		await tombMutex(bucket.mount!, async mount => {
			/** TODO:  connect removeBucketAccess method when in will be implemented.  */
		});
		await getBucketsKeys();
	};

	const purgeSnapshot = async (id: string) => {
		// await tomb.purgeSnapshot(id);
	};

	/** Renames bucket */
	const moveTo = async (bucket: Bucket, from: string[], to: string[], name: string) => {
		return await await tombMutex(bucket.mount!, async mount => {
			const extstingFiles = (await mount.ls(to)).map(file => file.name);
			const browserObjectName = handleNameDuplication(name, extstingFiles);
			await mount.mv(from, [...to, browserObjectName]);
			const isSnapshotValid = await mount.hasSnapshot();
			await updateBucketsState('isSnapshotValid', isSnapshotValid, bucket.id);
		});
	};

	/** Internal function which looking for selected bucket and updates it, or bucket in buckets list if no bucket selected. */
	const updateBucketsState = (key: 'keys' | 'files' | 'snapshots' | 'isSnapshotValid', elements: BrowserObject[] | BucketSnapshot[] | boolean, id: string,) => {
		/** If we are on buckets list screen there is no selected bucket in state. */
		if (selectedBucket?.id === id) {
			setSelectedBucket(bucket => bucket ? { ...bucket, [key]: elements } : bucket);
		};

		setBuckets(buckets => buckets.map(bucket => {
			if (bucket.id === id) {
				return { ...bucket, [key]: elements };
			}

			return bucket;
		}));
	};

	const renameBucket = async (bucket: Bucket, newName: string) => {
		return await tombMutex(bucket.mount!, async mount => {
			await mount.rename(newName);
			bucket.name = newName;
			setBuckets(prev => prev.map(element => element.id === bucket.id ? { ...element, name: newName } : element));
		});
	};

	/** Creates directory inside selected bucket */
	const createDirectory = async (bucket: Bucket, path: string[], name: string) => {
		return await tombMutex(bucket.mount!, async mount => {
			const extstingFolders = (await mount.ls(path)).map(file => file.name);

			if (extstingFolders.includes(name)) {
				ToastNotifications.error(folderAlreadyExists);

				throw new Error(folderAlreadyExists);
			};

			await mount.mkdir([...path, name]);
			if (path.join('') !== folderLocation.join('')) { return; }
			const files = await mount.ls(path) || [];
			await updateBucketsState('files', files.sort(sortByType), bucket.id);
			const isSnapshotValid = await mount.hasSnapshot();
			await updateBucketsState('isSnapshotValid', isSnapshotValid, bucket.id);
		});
	};

	const getStorageUsageState = async () => {
		const usage = await storageUsageClient.getStorageUsage();
		const limit = await storageUsageClient.getStorageLimits();
		setStorageUsage({
			usage: usage.size,
			softLimit: limit.soft_hot_storage_limit,
			hardLimit: limit.hard_hot_storage_limit
		});
	};

	/** Uploads file to selected bucket/directory, updates buckets state */
	const uploadFile = async (bucket: Bucket, uploadPath: string[], name: string, file: ArrayBuffer, folder?: BrowserObject) => {
		return await tombMutex(bucket.mount!, async mount => {
			const extstingFiles = (await mount.ls(uploadPath)).map(file => file.name);
			let fileName = handleNameDuplication(name, extstingFiles);
			await mount.write([...uploadPath, fileName], file);
			if (folder) {
				const files = await mount.ls(uploadPath);
				folder.files = files.sort(sortByType);
				setSelectedBucket(prev => ({ ...prev! }));

				return;
			}
			if (uploadPath.join('') !== folderLocation.join('')) { return; }
			const files = await mount.ls(uploadPath) || [];
			await updateBucketsState('files', files.sort(sortByType), bucket.id);
			const isSnapshotValid = await mount.hasSnapshot();
			await updateBucketsState('isSnapshotValid', isSnapshotValid, bucket.id);
			await getStorageUsageState();
		});
	};

	/** Creates bucket snapshot */
	const takeColdSnapshot = async (bucket: Bucket) => {
		return await tombMutex(tomb, async tomb => {
			await bucket.mount!.snapshot();
			const snapshots = await tomb!.listBucketSnapshots(bucket.id);
			await updateBucketsState('snapshots', snapshots, bucket.id);
			const isSnapshotValid = await bucket.mount!.hasSnapshot();
			await updateBucketsState('isSnapshotValid', isSnapshotValid, bucket.id);
		});
	};

	const deleteBucket = async (id: string) => {
		await tomb?.deleteBucket(id);
		await getBuckets();
		await getStorageUsageState();
		if (selectedBucket?.id === id) {
			navigate('/')
		}
	};

	const deleteFile = async (bucket: Bucket, path: string[], name: string) => {
		return await tombMutex(bucket.mount!, async mount => {
			await mount.rm([...path, name]);
			const isSnapshotValid = await mount.hasSnapshot();
			await updateBucketsState('isSnapshotValid', isSnapshotValid, bucket.id);
		});
	};

	// Initialize the tomb client
	useEffect(() => {
		if (!userData || !keystoreInitialized) { return; }

		(async () => {
			try {
				const apiKey = await getApiKey();
				const TombWasm = (await import('tomb-wasm-experimental')).TombWasm;
				const tomb = new TombWasm(
					apiKey.privatePem,
					userData.user.id,
					window.location.protocol + '//' + window.location.host,
				);
				setTomb(await tomb);
			} catch (error: any) {
				dispatch(setError(new BannerError(error.message)));
			}
		})();
	}, [userData, keystoreInitialized, isLoading, escrowedKeyMaterial]);

	useEffect(() => {
		if (!areTermsAccepted) return;

		if (!keystoreInitialized && !isLoading && !isLoggingOut) {
			openEscrowModal(!!escrowedKeyMaterial);
		};
	}, [isLoading, keystoreInitialized, areTermsAccepted, isLoggingOut]);

	useEffect(() => {
		const userClient = new UserClient();
		const termsClient = new TermsAndColditionsClient();
		(async () => {
			try {
				const termsAndConditions = await termsClient.getTermsAndCondition();
				const userData = await userClient.getCurrentUser();

				if (!userData) return;

				if (!userData.acceptedTosAt) {
					openModal(
						<TermaAndConditions
							acceptTerms={setAreTermsAccepted}
							userData={userData}
						/>, null, true, '', false);

					return;
				};

				if (userData.acceptedTosAt <= +termsAndConditions.tos_date) {
					openModal(
						<TermsAndConditionsModal
							setAreTermsAccepted={setAreTermsAccepted}
							terms={termsAndConditions.tos_content}
							userData={userData} />
						, null, true, '', false);

					return;
				};

				setAreTermsAccepted(true);
			} catch (error: any) {
				console.log(error);
			}

		})()
	}, [userData])

	useEffect(() => {
		if (tomb) {
			(async () => {
				try {
					await getBuckets();
					await getStorageUsageState();
				} catch (error: any) {
					dispatch(setError(new BannerError(error.message)));
				}
			})();
		};
	}, [tomb]);

	return (
		<TombContext.Provider
			value={{
				tomb, buckets, storageUsage, trash, areBucketsLoading, selectedBucket,
				getBuckets, getBucketsFiles, getBucketsKeys, selectBucket, getSelectedBucketFiles,
				takeColdSnapshot, getBucketSnapshots, createBucketAndMount, deleteBucket, remountBucket,
				getFile, renameBucket, createDirectory, uploadFile, purgeSnapshot,
				removeBucketAccess, approveBucketAccess, approveDeviceApiKey, shareFile, download, moveTo,
				restore, deleteFile, makeCopy, getExpandedFolderFiles,
			}}
		>
			{children}
		</TombContext.Provider>
	);
};

export const useTomb = () => useContext(TombContext);<|MERGE_RESOLUTION|>--- conflicted
+++ resolved
@@ -53,15 +53,9 @@
 	purgeSnapshot: (id: string) => void;
 	deleteFile: (bucket: Bucket, path: string[], name: string) => void;
 	approveDeviceApiKey: (pem: string) => Promise<void>;
-<<<<<<< HEAD
 	approveBucketAccess: (bucket: Bucket, bucketKeyId: string) => Promise<void>;
 	removeBucketAccess: (bucket: Bucket, bucketKeyId: string) => Promise<void>;
-	restore: (bucket: Bucket, snapshot: WasmSnapshot) => Promise<void>;
-=======
-	approveBucketAccess: (bucket: Bucket, bucket_key_id: string) => Promise<void>;
-	removeBucketAccess: (id: string) => Promise<void>;
-	restore: (bucket: Bucket, snapshotId: string) => Promise<void>;
->>>>>>> e67b9045
+	restore: (bucket: Bucket, snapshot: string) => Promise<void>;
 };
 const storageUsageClient = new StorageUsageClient();
 const snapshotsClient = new SnapshotsClient();
