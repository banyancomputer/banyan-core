import React, { ReactNode, createContext, useContext, useEffect, useState } from 'react';
import { TombWasm, WasmBucket, WasmMount, WasmSnapshot } from 'tomb-wasm-experimental';
import { Mutex } from 'async-mutex';

import { useModal } from '@/app/contexts/modals';
import { useKeystore } from './keystore';
import {
	BrowserObject, Bucket, BucketKey,
	BucketSnapshot,
} from '@/app/types/bucket';
import { useFolderLocation } from '@/app/hooks/useFolderLocation';
import { useSession } from './session';
import { prettyFingerprintApiKeyPem, sortByType } from '@app/utils';
import { useNavigate } from 'react-router-dom';

interface TombInterface {
	tomb: TombWasm | null;
	buckets: Bucket[];
	storageUsage: { current: number, limit: number };
	trash: Bucket | null;
	areBucketsLoading: boolean;
	selectedBucket: Bucket | null;
	error: string;
	getBuckets: () => Promise<void>;
	getBucketsFiles: () => Promise<void>;
	getBucketsKeys: () => Promise<void>;
	selectBucket: (bucket: Bucket | null) => void;
	getSelectedBucketFiles: (path: string[]) => void;
	getExpandedFolderFiles: (path: string[], folder: BrowserObject, bucket: Bucket) => Promise<void>;
	takeColdSnapshot: (bucket: Bucket) => Promise<void>;
	getBucketShapshots: (id: string) => Promise<BucketSnapshot[]>;
	createBucket: (name: string, storageClass: string, bucketType: string) => Promise<void>;
	deleteBucket: (id: string) => void;
	createDirectory: (bucket: Bucket, path: string[], name: string) => Promise<void>;
	download: (bucket: Bucket, path: string[], name: string) => Promise<void>;
	getFile: (bucket: Bucket, path: string[], name: string) => Promise<ArrayBuffer>;
	shareFile: (bucket: Bucket, file: BrowserObject) => Promise<string>;
	makeCopy: (bucket: Bucket, path: string[], name: string) => void;
	moveTo: (bucket: Bucket, from: string[], to: string[]) => Promise<void>;
	uploadFile: (nucket: Bucket, path: string[], name: string, file: any, folder?: BrowserObject) => Promise<void>;
	purgeSnapshot: (id: string) => void;
	deleteFile: (bucket: Bucket, path: string[], name: string) => void;
	completeDeviceKeyRegistration: (fingerprint: string) => Promise<void>;
	approveBucketAccess: (bucket: Bucket, bucket_key_id: string) => Promise<void>;
	removeBucketAccess: (id: string) => Promise<void>;
	restore: (bucket: Bucket, snapshot: WasmSnapshot) => Promise<void>;
};

type TombBucket = Bucket & { mount: WasmMount };
const mutex = new Mutex();

const TombContext = createContext<TombInterface>({} as TombInterface);

export const TombProvider = ({ children }: { children: ReactNode }) => {
	const { userData } = useSession();
	const navigate = useNavigate();
	const { openEscrowModal } = useModal();
	const { isLoading, keystoreInitialized, getEncryptionKey, getApiKey, escrowedKeyMaterial } = useKeystore();
	const [tomb, setTomb] = useState<TombWasm | null>(null);
	const [buckets, setBuckets] = useState<TombBucket[]>([]);
	const [trash, setTrash] = useState<TombBucket| null>(null);

	const [selectedBucket, setSelectedBucket] = useState<Bucket | null>(null);
	const [storageUsage, setStorageUsage] = useState<{ current: number, limit: number }>({ current: 0, limit: 0 });
	const [areBucketsLoading, setAreBucketsLoading] = useState<boolean>(false);
	const folderLocation = useFolderLocation();
	const [error, setError] = useState<string>('');

	/** Prevents rust recursion error. */
	const tombMutex = async <T,>(tomb: T, callback: (tomb: T) => Promise<any>) => {
		const release = await mutex.acquire();
		try {
			return await callback(tomb);
		} catch (error) {
			console.error('tombMutex', error);
			setAreBucketsLoading(false);
		} finally {
			release();
		}
	};

	/** Returns list of buckets. */
	const getBuckets = async () => {
		tombMutex(tomb, async tomb => {
			const key = await getEncryptionKey();
			const wasm_buckets: WasmBucket[] = await tomb!.listBuckets();
			const buckets: Bucket[] = [];
			for (let bucket of wasm_buckets) {
				const mount = await tomb!.mount(bucket.id(), key.privatePem);
				const locked = await mount.locked();
				const isSnapshotValid = await mount.hasSnapshot();
				buckets.push({
					mount,
					id: bucket.id(),
					name: bucket.name(),
					storageClass: bucket.storageClass(),
					bucketType: bucket.bucketType(),
					files: [],
					snapshots: [],
					keys: [],
					locked,
					isSnapshotValid
				});
			};

			setBuckets(buckets);
		});
	};

	/** Pushes files and snapshots inside of buckets list. */
	const getBucketsFiles = async () => {
		setAreBucketsLoading(true);
		tombMutex(tomb, async tomb => {
			const wasm_bukets: Bucket[] = [];
			for (const bucket of buckets) {
				const files: BrowserObject[] = await bucket.mount.ls([]) || [];
				const snapshots = await tomb!.listBucketSnapshots(bucket.id);
				wasm_bukets.push({
					...bucket,
					snapshots,
					files,
				});
			};
			setBuckets(wasm_bukets);
			setAreBucketsLoading(false);
		});
	};

	/** Pushes keys inside of buckets list. */
	const getBucketsKeys = async () => {
		setAreBucketsLoading(true);
		tombMutex(tomb, async tomb => {
			const wasm_bukets: Bucket[] = [];
			for (const bucket of buckets) {
				const rawKeys = await tomb!.listBucketKeys(bucket.id);
				const keys: BucketKey[] = [];
				for (let key of rawKeys) {
					const pem = key.pem();
					const approved = key.approved();
					const id = key.id();
					const fingerPrint = await prettyFingerprintApiKeyPem(pem);
					keys.push({ approved, bucket_id: bucket.id, fingerPrint, id, pem })
				};
				wasm_bukets.push({
					...bucket,
					keys,
				});
			}
			setBuckets(wasm_bukets);
			setAreBucketsLoading(false);
		});
	};

	/** Returns selected bucket state according to current folder location. */
	const getSelectedBucketFiles = async (path: string[]) => {
		tombMutex(selectedBucket!.mount, async mount => {
			setAreBucketsLoading(true);
			const files = await mount.ls(path);
			await setSelectedBucket(bucket => ({ ...bucket!, files: files.sort(sortByType) }));
			setAreBucketsLoading(false);
		});
	};
	/** Returns selected folder files. */
	const getExpandedFolderFiles = async (path: string[], folder: BrowserObject, bucket: Bucket) => {
		await tombMutex(selectedBucket!.mount, async mount => {
			const files = await mount.ls(path);
			folder.files = files.sort(sortByType);
			setSelectedBucket(prev => ({ ...prev! }));
		});
	};

	/** Sets selected bucket into state */
	const selectBucket = async (bucket: Bucket | null) => {
		setSelectedBucket(bucket);
	};

	/** Creates new bucket with recieved parameters of type and storag class. */
	const createBucket = async (name: string, storageClass: string, bucketType: string) => {
		await tombMutex(tomb, async tomb => {
			const key = await getEncryptionKey();
			const wasmBucket = await tomb!.createBucket(name, storageClass, bucketType, key.publicPem);
			const mount = await tomb!.mount(wasmBucket.id(), key.privatePem);
			const files = await mount.ls([]);
			const snapshots = await tomb!.listBucketSnapshots(wasmBucket.id());
			const locked = await mount.locked();
			const isSnapshotValid = await mount.hasSnapshot();
			const bucket = {
				mount,
				id: wasmBucket.id(),
				name: wasmBucket.name(),
				storageClass: wasmBucket.storageClass(),
				bucketType: wasmBucket.bucketType(),
				files: files || [],
				snapshots,
				keys: [],
				locked,
				isSnapshotValid
			};

			setBuckets(prev => [...prev, bucket].sort((a, b) => a.name.localeCompare(b.name)));
		});
	};

	/** Returns file as ArrayBuffer */
	const getFile = async (bucket: Bucket, path: string[], name: string) => await tombMutex(bucket.mount, async mount => await mount!.readBytes([...path, name]));

	/** Downloads file. */
	const download = async (bucket: Bucket, path: string[], name: string) => {
		const link = document.createElement('a');
		const arrayBuffer: Uint8Array = await getFile(bucket, path, name);
		const blob = new Blob([arrayBuffer], { type: 'application/octet-stream' });
		const objectURL = URL.createObjectURL(blob);
		link.href = objectURL;
		link.download = name;
		document.body.appendChild(link);
		link.click();
	};

	/** Creates copy of fie in same direction with "Copy of" prefix. */
	const makeCopy = async (bucket: Bucket, path: string[], name: string) => {
		const arrayBuffer: ArrayBuffer = await getFile(bucket, path, name);
		await uploadFile(bucket, path, `Copy of ${name}`, arrayBuffer);
	};

	/** Retuns array buffer of selected file. */
	const restore = async (bucket: Bucket, snapshot: WasmSnapshot) => await tombMutex(bucket.mount, async mount => await mount.restore(snapshot));

	/** Generates public link to share file. */
	const shareFile = async (bucket: Bucket, file: BrowserObject) =>
		/** TODO: implement sharing logic when it will be added to tomb. */
		''
		;

	/** Approves access key for bucket */
	const approveBucketAccess = async (bucket: Bucket, bucket_key_id: string) => {
		await tombMutex(bucket.mount, async mount => {
			await mount.shareWith(bucket_key_id);
		});
		await getBucketsKeys();
	};

	/** Returns list of snapshots for selected bucket */
	const getBucketShapshots = async (id: string) => await tombMutex(tomb, async tomb => await tomb!.listBucketSnapshots(id));

	/** Approves a new deviceKey */
	const completeDeviceKeyRegistration = async (fingerprint: string) => await tombMutex(tomb, async tomb => await tomb!.completeDeviceKeyRegistration(fingerprint));

	/** Deletes access key for bucket */
	const removeBucketAccess = async (id: string) => {
		/** TODO:  connect removeBucketAccess method when in will be implemented.  */
		await getBucketsKeys();
	};

	const purgeSnapshot = async (id: string) => {
		// await tomb.purgeSnapshot(id);
	};


	/** Renames bucket */
	const moveTo = async (bucket: Bucket, from: string[], to: string[]) => {
		await tombMutex(bucket.mount, async mount => {
			await mount.mv(from, to);
			const isSnapshotValid = await mount.hasSnapshot();
			await updateBucketsState('isSnapshotValid', isSnapshotValid, bucket.id);
		});
	};

	/** Internal function which looking for selected bucket and updates it, or bucket in buckets list if no bucket selected. */
	const updateBucketsState = (key: 'keys' | 'files' | 'snapshots' | 'isSnapshotValid', elements: BrowserObject[] | BucketSnapshot[] | boolean, id: string,) => {
		/** If we are on buckets list screen there is no selected bucket in state. */
		if (selectedBucket?.id === id) {
			setSelectedBucket(bucket => bucket ? { ...bucket, [key]: elements } : bucket);
		};

		setBuckets(buckets => buckets.map(bucket => {
			if (bucket.id === id) {
				return { ...bucket, [key]: elements };
			}

			return bucket;
		}));
	};

	/** Creates directory inside selected bucket */
	const createDirectory = async (bucket: Bucket, path: string[], name: string) => {
		await tombMutex(bucket.mount, async mount => {
			await mount.mkdir([...path, name]);
			if (path.join('') !== folderLocation.join('')) { return; }
			const files = await mount.ls(path) || [];
			await updateBucketsState('files', files.sort(sortByType), bucket.id);
			const isSnapshotValid = await mount.hasSnapshot();
			await updateBucketsState('isSnapshotValid', isSnapshotValid, bucket.id);
		});
	};

	const getStorageUsageState = async () => {
		/** Returns used storage amount in bytes */
		await tombMutex(tomb, async tomb => {
			const current = await tomb!.getUsage();
			const limit = await tomb!.getUsageLimit();
			setStorageUsage({ current: Number(current), limit: Number(limit) });
		});
	};

	/** Uploads file to selected bucket/directory, updates buckets state */
	const uploadFile = async (bucket: Bucket, uploadPath: string[], name: string, file: ArrayBuffer, folder?: BrowserObject) => {
		try {
			tombMutex(bucket.mount, async mount => {
				await mount.write([...uploadPath, name], file);
				if (folder) {
					const files = await mount.ls(uploadPath);
					folder.files = files.sort(sortByType);
					setSelectedBucket(prev => ({ ...prev! }));

					return;
				}
				if (uploadPath.join('') !== folderLocation.join('')) { return; }
				const files = await mount.ls(uploadPath) || [];
				await updateBucketsState('files', files.sort(sortByType), bucket.id);
				const isSnapshotValid = await mount.hasSnapshot();
				await updateBucketsState('isSnapshotValid', isSnapshotValid, bucket.id);
			});
			await getStorageUsageState();
		} catch (error: any) {
			console.log('uploadError', error);
		}
	};

	/** Creates bucket snapshot */
	const takeColdSnapshot = async (bucket: Bucket) => {
		await tombMutex(bucket.mount, async mount => {
			await mount.snapshot();
		});
		await tombMutex(tomb, async tomb => {
			const snapshots = await tomb!.listBucketSnapshots(bucket.id);
			await updateBucketsState('snapshots', snapshots, bucket.id);
			const isSnapshotValid = await bucket.mount.hasSnapshot();
			await updateBucketsState('isSnapshotValid', isSnapshotValid, bucket.id);
		});
	};

	const deleteBucket = async (id: string) => {
		await tomb?.deleteBucket(id);
		await getBuckets();
		await getStorageUsageState();
		if (selectedBucket?.id === id) {
			navigate('/')
		}
	};

	const deleteFile = async (bucket: Bucket, path: string[], name: string) => {
		await tombMutex(bucket.mount, async mount => {
			await mount.rm([...path, name]);
			const isSnapshotValid = await mount.hasSnapshot();
			await updateBucketsState('isSnapshotValid', isSnapshotValid, bucket.id);
		});
	};

	// Initialize the tomb client
	useEffect(() => {
		if (!userData || !keystoreInitialized) { return; }

		(async () => {
			try {
				const apiKey = await getApiKey();
				const TombWasm = (await import('tomb-wasm-experimental')).TombWasm;
				const tomb = new TombWasm(
					apiKey.privatePem,
					userData.user.id,
<<<<<<< HEAD
					process.env.NEXT_PUBLIC_API_URL || 'http://localhost:3001',
=======
					process.env.NEXT_PUBLIC_API_URL || 'http://127.0.0.1:3001',
					process.env.NEXT_PUBLIC_DATA_URL || 'http://127.0.0.1:3002',
>>>>>>> 6cfe615a
				);
				setTomb(await tomb);
			} catch (error: any) {
				setError(error.message);
			}
		})();
	}, [userData, keystoreInitialized, isLoading, escrowedKeyMaterial]);

	useEffect(() => {
		if (!keystoreInitialized && !isLoading) {
			openEscrowModal(!!escrowedKeyMaterial);
		};
	}, [isLoading, keystoreInitialized]);

	useEffect(() => {
		if (tomb) {
			(async () => {
				try {
					await getBuckets();
					await getStorageUsageState();
				} catch (error: any) {
					setError(error.message);
				}
			})();
		};
	}, [tomb]);

	return (
		<TombContext.Provider
			value={{
				tomb, buckets, storageUsage, trash, areBucketsLoading, selectedBucket, error,
				getBuckets, getBucketsFiles, getBucketsKeys, selectBucket, getSelectedBucketFiles,
				takeColdSnapshot, getBucketShapshots, createBucket, deleteBucket,
				getFile, createDirectory, uploadFile, purgeSnapshot,
				removeBucketAccess, approveBucketAccess, completeDeviceKeyRegistration, shareFile, download, moveTo,
				restore, deleteFile, makeCopy, getExpandedFolderFiles,
			}}
		>
			{children}
		</TombContext.Provider>
	);
};

export const useTomb = () => useContext(TombContext);<|MERGE_RESOLUTION|>--- conflicted
+++ resolved
@@ -367,12 +367,7 @@
 				const tomb = new TombWasm(
 					apiKey.privatePem,
 					userData.user.id,
-<<<<<<< HEAD
-					process.env.NEXT_PUBLIC_API_URL || 'http://localhost:3001',
-=======
 					process.env.NEXT_PUBLIC_API_URL || 'http://127.0.0.1:3001',
-					process.env.NEXT_PUBLIC_DATA_URL || 'http://127.0.0.1:3002',
->>>>>>> 6cfe615a
 				);
 				setTomb(await tomb);
 			} catch (error: any) {
