--- conflicted
+++ resolved
@@ -271,17 +271,12 @@
 	};
 
 	/** Renames bucket */
-<<<<<<< HEAD
+
 	const moveTo = async (bucket: Bucket, from: string[], to: string[], name: string) => {
-		await tombMutex(bucket.mount, async mount => {
+		await tombMutex(bucket.mount!, async mount => {
 			const extstingFiles = (await mount.ls(to)).map(file => file.name);
 			const browserObjectName = handleNameDuplication(name, extstingFiles);
 			await mount.mv(from, [...to, browserObjectName]);
-=======
-	const moveTo = async (bucket: Bucket, from: string[], to: string[]) => {
-		await tombMutex(bucket.mount!, async mount => {
-			await mount.mv(from, to);
->>>>>>> 1658c2b6
 			const isSnapshotValid = await mount.hasSnapshot();
 			await updateBucketsState('isSnapshotValid', isSnapshotValid, bucket.id);
 		});
@@ -335,15 +330,10 @@
 	/** Uploads file to selected bucket/directory, updates buckets state */
 	const uploadFile = async (bucket: Bucket, uploadPath: string[], name: string, file: ArrayBuffer, folder?: BrowserObject) => {
 		try {
-<<<<<<< HEAD
-			tombMutex(bucket.mount, async mount => {
+			tombMutex(bucket.mount!, async mount => {
 				const extstingFiles = (await mount.ls(uploadPath)).map(file => file.name);
 				let fileName = handleNameDuplication(name, extstingFiles);
 				await mount.write([...uploadPath, fileName], file);
-=======
-			tombMutex(bucket.mount!, async mount => {
-				await mount.write([...uploadPath, name], file);
->>>>>>> 1658c2b6
 				if (folder) {
 					const files = await mount.ls(uploadPath);
 					folder.files = files.sort(sortByType);
