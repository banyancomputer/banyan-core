import React, { FC, ReactNode, createContext, useContext, useEffect, useState } from 'react';

import { useTomb } from './tomb';
import { BrowserObject, Bucket } from '@/app/types/bucket';
import { BannerError, setError } from '../store/errors/slice';
import { useAppDispatch, useAppSelector } from '../store';
import { SubscriptionPlanModal } from '../components/common/Modal/SubscriptionPlanModal';
import { FILE_SIZE_LIMIT } from '@app/utils/storage';
import { ToastNotifications } from '@app/utils/toastNotifications';
import { openModal } from '@store/modals/slice';

export interface UploadingFile { file: File; status: "pending" | "uploading" | "success" | "failed" };
interface FilesUploadState {
    files: UploadingFile[];
    deleteFromUploadList: (file: UploadingFile) => void;
    retryUpload: (file: UploadingFile, bucket: Bucket, path: string[], folder?: BrowserObject) => void;
    setFiles: React.Dispatch<React.SetStateAction<UploadingFile[]>>;
    uploadFiles: (files: FileList, bucket: Bucket, path: string[], folder?: BrowserObject) => void;
};

export const FilesUploadContext = createContext<FilesUploadState>({} as FilesUploadState);

export const FileUploadProvider: FC<{ children: ReactNode }> = ({ children }) => {
    const { storageUsage, storageLimits, uploadFile } = useTomb();
    const { hardStorageLimit, seePricingPage, softStorageLimit, contactSales } = useAppSelector(state => state.locales.messages.contexts.fileUpload);
    const { fileSizeExceeded } = useAppSelector(state => state.locales.messages.contexts.fileUpload);
    const dispatch = useAppDispatch();
    const [files, setFiles] = useState<UploadingFile[]>([]);
<<<<<<< HEAD
    const { openModal } = useModal();
=======
    const location = useLocation();
    const navigate = useNavigate();
>>>>>>> ed6f10c8

    const uploadFiles = async (fileList: FileList, bucket: Bucket, path: string[], folder?: BrowserObject) => {
        const files: UploadingFile[] = Array.from(fileList).map(file => ({ file, status: 'pending' }));

        if (files.some(file => file.file.size > FILE_SIZE_LIMIT)) {
            ToastNotifications.error(fileSizeExceeded);

            return;
        };
        setFiles(files);

        ToastNotifications.uploadProgress(bucket, path, folder);

        for (const file of files) {
            try {
                if (file.file.size > storageLimits.softLimit - storageUsage.hotStorage) {
                    setFiles(prev => prev.map(file => file.status === 'pending' ? { ...file, status: 'failed' } : file));
                    file.file.size > storageLimits.hardLimit - storageUsage.hotStorage ?
                        dispatch(setError(new BannerError(hardStorageLimit, { callback: () => { window.location.href = 'mailto:tim@banyan.computer' }, label: contactSales })))
                        :
                        dispatch(setError(new BannerError(softStorageLimit, {
                            callback: () => {
                                dispatch(openModal({ content: <SubscriptionPlanModal /> }))
                            }, label: seePricingPage
                        })))
                };

                const arrayBuffer = await file.file.arrayBuffer();
                file.status = 'uploading';
                setFiles(prev => [...prev]);
                await uploadFile(bucket, path, file.file.name, arrayBuffer, folder);
                file.status = 'success';
                setFiles(prev => [...prev]);
            } catch (error: any) {
                console.log('upload error', error);
                file.status = 'failed';
                setFiles(prev => [...prev]);
                continue;
            }
        };

        if (files.every(file => file.status === 'success')) {
            setTimeout(() => {
                ToastNotifications.close();
                setFiles([]);
            }, 3000);
        };
    };

    const retryUpload = async (file: UploadingFile, bucket: Bucket, path: string[], folder?: BrowserObject) => {
        if ((file.file.size > storageLimits.softLimit - storageUsage.hotStorage) || (file.file.size > storageLimits.hardLimit - storageUsage.hotStorage)) { return };

        try {
            const arrayBuffer = await file.file.arrayBuffer();
            file.status = 'uploading';
            setFiles(prev => [...prev]);
            await uploadFile(bucket!, path, file.file.name, arrayBuffer, folder!);
            file.status = 'success';
            setFiles(prev => [...prev]);
        } catch (error: any) {
            console.log('upload retry error', error);
            file.status = 'failed';
            setFiles(prev => [...prev]);
        };
    };

    const deleteFromUploadList = (file: UploadingFile) => {
        setFiles(prev => prev.filter(uploadingFile => uploadingFile !== file));
    };

    useEffect(() => {

    }, [])

    return (
        <FilesUploadContext.Provider value={{ files, deleteFromUploadList, retryUpload, setFiles, uploadFiles }}>
            {children}
        </FilesUploadContext.Provider>
    );
};

export const useFilesUpload = () => useContext(FilesUploadContext);<|MERGE_RESOLUTION|>--- conflicted
+++ resolved
@@ -26,12 +26,6 @@
     const { fileSizeExceeded } = useAppSelector(state => state.locales.messages.contexts.fileUpload);
     const dispatch = useAppDispatch();
     const [files, setFiles] = useState<UploadingFile[]>([]);
-<<<<<<< HEAD
-    const { openModal } = useModal();
-=======
-    const location = useLocation();
-    const navigate = useNavigate();
->>>>>>> ed6f10c8
 
     const uploadFiles = async (fileList: FileList, bucket: Bucket, path: string[], folder?: BrowserObject) => {
         const files: UploadingFile[] = Array.from(fileList).map(file => ({ file, status: 'pending' }));
