--- conflicted
+++ resolved
@@ -24,10 +24,7 @@
     const dispatch = useAppDispatch();
     const navigate = useNavigate();
     const { keystoreInitialized } = useAppSelector(state => state.keystore);
-<<<<<<< HEAD
-=======
     const { user } = useAppSelector(state => state.session);
->>>>>>> a022395d
     const [isKeystorageLoading, setIsKeystorageLoading] = useState(true);
 
     useEffect(() => {
@@ -78,11 +75,8 @@
     }, []);
 
     useEffect(() => {
-<<<<<<< HEAD
-=======
         if(!user.id) return;
 
->>>>>>> a022395d
         (async () => {
             try {
                 const escrowedKeyMaterial = unwrapResult(await dispatch(getEscrowedKeyMaterial()));
@@ -94,11 +88,7 @@
                 navigate(RoutesConfig.CreateEncryptionKey.path);
             }
         })()
-<<<<<<< HEAD
-    }, [isKeystorageLoading, keystoreInitialized]);
-=======
     }, [isKeystorageLoading, keystoreInitialized, user.id]);
->>>>>>> a022395d
 
     return (
         <main
