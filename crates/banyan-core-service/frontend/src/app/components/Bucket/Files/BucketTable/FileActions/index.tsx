import React, { ReactElement, useMemo } from 'react';
import { unwrapResult } from '@reduxjs/toolkit';

import { MoveToModal } from '@components/common/Modal/MoveToModal';
import { RenameFileModal } from '@components/common/Modal/RenameFileModal';
import { ShareFileModal } from '@components/common/Modal/ShareFileModal';
import { DeleteFileModal } from '@components/common/Modal/DeleteFileModal';

import { openModal } from '@store/modals/slice';
import { Copy, Done, Download, LinkIcon, MoveTo, Rename, Share, Trash } from '@static/images/common';
import { BrowserObject, Bucket } from '@/app/types/bucket';
import { ToastNotifications } from '@/app/utils/toastNotifications';
<<<<<<< HEAD
import { useAppDispatch, useAppSelector } from '@store/index';

import { getFile, shareFile, uploadFile } from '@store/tomb/actions';
=======
import { useAppDispatch, useAppSelector } from '@/app/store';

import { getFile, shareFile, uploadFile } from '@/app/store/tomb/actions';
>>>>>>> 8df5b9da
import { useFolderLocation } from '@/app/hooks/useFolderLocation';

export class Action {
    constructor(
        public label: string,
        public icon: ReactElement,
        public value: () => void,
        public tooltip?: string
    ) { }
}

export const FileActions: React.FC<{ bucket: Bucket; file: BrowserObject; parrentFolder: BrowserObject; path: string[] }> = ({ bucket, file, path, parrentFolder }) => {
    const messages = useAppSelector(state => state.locales.messages.coponents.bucket.files.bucketTable.fileActions);
    const dispatch = useAppDispatch();
    const bucketType = `${bucket.bucketType}_${bucket.storageClass}`;
    const folderLocation = useFolderLocation();


    const downloadFile = async() => {
        try {
            await ToastNotifications.promise(`${messages.downloading}...`, `${messages.fileWasDownloaded}`, <Done width="20px" height="20px" />,
<<<<<<< HEAD
                (async () => {
                    const link = document.createElement('a');
                    const arrayBuffer = unwrapResult(await dispatch(getFile({ bucket: bucket!, path, name: file.name })));
                    const blob = new Blob([arrayBuffer]);
                    const objectURL = URL.createObjectURL(blob);
                    link.href = objectURL;
                    link.download = file.name;
                    document.body.appendChild(link);
                    link.click();
                })()
=======
            (async() => {
                const link = document.createElement('a');
                const arrayBuffer = unwrapResult(await dispatch(getFile({ bucket: bucket!, path, name: file.name })));
                const blob = new Blob([arrayBuffer]);
                const objectURL = URL.createObjectURL(blob);
                link.href = objectURL;
                link.download = file.name;
                document.body.appendChild(link);
                link.click();
            })()
>>>>>>> 8df5b9da
            );
        } catch (error: any) {
            ToastNotifications.error('Failed to download file', messages.tryAgain, downloadFile);
        }
    };

    const moveTo = () => {
        dispatch(openModal(
            {
                content: <MoveToModal
                    file={file}
                    bucket={bucket}
                    path={path}
                    parrentFolder={parrentFolder}
                />,
            }
        ));
    };

    const copy = async() => {
        try {
            const arrayBuffer: ArrayBuffer = unwrapResult(await dispatch(getFile({ bucket, path, name: file.name })));
            await dispatch(uploadFile({ bucket, uploadPath: path, name: `Copy of ${file.name}`, file: arrayBuffer, folderLocation }));
            ToastNotifications.notify(`${messages.copyOf} ${file.name} ${messages.wasCreated}`);
        } catch (error: any) {
            ToastNotifications.error('Error while copying file', `${messages.tryAgain}`, copy);
        };
    };

    const rename = async() => {
        dispatch(openModal({
            content: <RenameFileModal
                bucket={bucket}
                file={file}
                path={path}
            />,
        }));
    };

    const remove = async() => {
        try {
            dispatch(openModal({
                content: <DeleteFileModal
                    bucket={bucket}
                    file={file}
                    parrentFolder={parrentFolder}
                    path={path}
                />,
            }));
        } catch (error: any) { }
    };

    const viewFileVersions = async() => {
        try {

        } catch (error: any) { }
    };

    const share = async() => {
        try {
            const payload = unwrapResult(await dispatch(shareFile({ bucket, path: [...path, file.name] })));
            const link = `${window.location.origin}/api/v1/share?payload=${payload}`;
            dispatch(openModal({
                content: <ShareFileModal link={link} />,
            }));
        } catch (error: any) {
            ToastNotifications.error('Error while sharing file', `${messages.tryAgain}`, share);
        }
    };

    const downloadAction = useMemo(() => new Action(messages.download, <Download width="18px" height="18px" />, downloadFile), []);
    const moveToAction = new Action(messages.moveTo, <MoveTo width="18px" height="18px" />, moveTo);
    const makeCopyAction = new Action(messages.makeCopy, <Copy width="18px" height="18px" />, copy);
    const vierFileVersionsAction = new Action(messages.viewFileVersions, <LinkIcon width="18px" height="18px" />, viewFileVersions);
    const renameAction = new Action(messages.rename, <Rename width="18px" height="18px" />, rename);
    const removeAction = new Action(messages.remove, <Trash width="18px" height="18px" />, remove);
    const shareAction = new Action(messages.shareFile, <Share width="18px" height="18px" />, share);

    const hotInrecactiveActions = [
        downloadAction, moveToAction, makeCopyAction, renameAction, removeAction,
    ];
    const warmInrecactiveActions = [
        downloadAction, moveToAction, makeCopyAction, renameAction, removeAction,
    ];
    const coldIntecactiveActions = [
        downloadAction,
    ];
    const hotBackupActions = [
        downloadAction, makeCopyAction,
    ];
    const warmBackupActions = [
        downloadAction,
    ];
    const coldBackupActions = [
        downloadAction,
    ];

    const actions: Record<string, Action[]> = {
        interactive_hot: hotInrecactiveActions,
        interactive_warm: warmInrecactiveActions,
        interactive_cold: coldIntecactiveActions,
        backup_hot: hotBackupActions,
        backup_warm: warmBackupActions,
        backup_cold: coldBackupActions,
    };

    return (
        <div className="absolute w-48 right-5 text-xs font-medium bg-bucket-actionsBackground rounded-md shadow-md z-10 text-bucket-actionsText select-none">{
            actions[bucketType].map(action =>
                <div
                    key={action.label}
                    className="w-full flex items-center gap-2 py-2 px-3 transition-all hover:bg-hover"
                    onClick={action.value}
                >
                    {action.icon}
                    {action.label}
                </div>
            )
        }
        <div
            className="w-full flex justify-between items-center gap-2 py-2 px-3 border-t-1 border-border-regular transition-all hover:bg-hover"
        >
                Your file is secure <span className="rounded-full w-2 h-2" style={{ background: '#2bb65e' }} />
        </div>
        </div>
    );
};<|MERGE_RESOLUTION|>--- conflicted
+++ resolved
@@ -10,15 +10,9 @@
 import { Copy, Done, Download, LinkIcon, MoveTo, Rename, Share, Trash } from '@static/images/common';
 import { BrowserObject, Bucket } from '@/app/types/bucket';
 import { ToastNotifications } from '@/app/utils/toastNotifications';
-<<<<<<< HEAD
 import { useAppDispatch, useAppSelector } from '@store/index';
 
 import { getFile, shareFile, uploadFile } from '@store/tomb/actions';
-=======
-import { useAppDispatch, useAppSelector } from '@/app/store';
-
-import { getFile, shareFile, uploadFile } from '@/app/store/tomb/actions';
->>>>>>> 8df5b9da
 import { useFolderLocation } from '@/app/hooks/useFolderLocation';
 
 export class Action {
@@ -40,7 +34,6 @@
     const downloadFile = async() => {
         try {
             await ToastNotifications.promise(`${messages.downloading}...`, `${messages.fileWasDownloaded}`, <Done width="20px" height="20px" />,
-<<<<<<< HEAD
                 (async () => {
                     const link = document.createElement('a');
                     const arrayBuffer = unwrapResult(await dispatch(getFile({ bucket: bucket!, path, name: file.name })));
@@ -51,18 +44,6 @@
                     document.body.appendChild(link);
                     link.click();
                 })()
-=======
-            (async() => {
-                const link = document.createElement('a');
-                const arrayBuffer = unwrapResult(await dispatch(getFile({ bucket: bucket!, path, name: file.name })));
-                const blob = new Blob([arrayBuffer]);
-                const objectURL = URL.createObjectURL(blob);
-                link.href = objectURL;
-                link.download = file.name;
-                document.body.appendChild(link);
-                link.click();
-            })()
->>>>>>> 8df5b9da
             );
         } catch (error: any) {
             ToastNotifications.error('Failed to download file', messages.tryAgain, downloadFile);
