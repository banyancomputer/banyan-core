--- conflicted
+++ resolved
@@ -171,44 +171,6 @@
                                             tableRef={tableRef}
                                         />
                                 }
-<<<<<<< HEAD
-                                offsetTop={tableScroll}
-                                tableRef={tableRef}
-                            />
-                    }
-                </td>
-            </tr>
-            {folder.files?.length ?
-                folder.files?.filter(file => isChildFolderOpened ? file.type === 'dir' : file).map((file, index) =>
-                    file.type === 'dir' ?
-                        <FolderRow
-                            bucket={bucket}
-                            folder={file}
-                            tableRef={tableRef}
-                            tableScroll={tableScroll}
-                            nestingLevel={nestingLevel + 1}
-                            parrentFolder={folder}
-                            path={[...path, folder.name]}
-                            key={index}
-                        />
-                        :
-                        <FileRow
-                            bucket={bucket}
-                            file={file}
-                            tableRef={tableRef}
-                            tableScroll={tableScroll}
-                            nestingLevel={nestingLevel + 1}
-                            parrentFolder={folder}
-                            path={[...path, folder.name]}
-                            siblingFiles={siblingFiles}
-                            key={index}
-                        />
-                )
-                :
-                null
-            }
-        </>
-=======
                             </td>
                         </tr>
                         {folder.files?.length ?
@@ -234,6 +196,7 @@
                                                 tableScroll={tableScroll}
                                                 nestingLevel={nestingLevel + 1}
                                                 parrentFolder={folder}
+                                                siblingFiles={siblingFiles}
                                                 path={[...path, folder.name]}
                                                 key={index}
                                             />
@@ -247,6 +210,5 @@
                 </table>
             </td>
         </tr>
->>>>>>> e695bba0
     );
 };