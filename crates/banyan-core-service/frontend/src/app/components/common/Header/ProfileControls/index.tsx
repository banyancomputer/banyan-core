import React, { useEffect } from 'react';
import { Link, useNavigate } from 'react-router-dom';

<<<<<<< HEAD
import { Action } from '@components/Bucket/BucketTable/FileActions';
import { SubscriptionPlanModal } from '@components/common/Modal/SubscriptionPlanModal';
=======
import { Action } from '@components/Bucket/Files/BucketTable/FileActions';
import { SubscriptionPlanModal } from '../../Modal/SubscriptionPlanModal';
>>>>>>> d3b1a2fd

import { HttpClient } from '@/api/http/client';
import { useAppDispatch, useAppSelector } from '@app/store';
import { getSubscriptions } from '@app/store/billing/actions';
import { RoutesConfig } from '@/app/routes';
import { useModal } from '@app/contexts/modals';
import { unwrapResult } from '@reduxjs/toolkit';
import { purgeKeystore } from '@app/store/keystore/actions';

import { LogoutAlternative, Settings } from '@static/images/common';

export const ProfileControls = () => {
    const navigate = useNavigate();
    const messages = useAppSelector(state => state.locales.messages.coponents.common.header.profileControls);
    const { openModal } = useModal();
    const { displayName, email, profileImage } = useAppSelector(state => state.session.user);
    const { selectedSubscription } = useAppSelector(state => state.billing);
    const dispatch = useAppDispatch();


    const goTo = (path: string) => function () {
        navigate(path);
    };

    const logout = async () => {
        const api = new HttpClient();
        try {
            unwrapResult(await dispatch(purgeKeystore()));
            await api.get('/auth/logout');
            window.location.href = '/login';
        }
        catch (err: any) {
            console.error('An Error occurred trying to logout: ', err.message);
        };
    };

    const upgragePlan = () => {
        openModal(<SubscriptionPlanModal />);
    };

    const options = [
        new Action(`${messages.settings}`, <Settings />, goTo('/account/profile')),
        new Action(`${messages.logout}`, <LogoutAlternative />, logout),
    ];

    useEffect(() => {
        dispatch(getSubscriptions());
    }, []);

    return (
        <div
            className="absolute z-10 right-0 top-12 w-[270px] shadow-xl rounded-md text-xs font-medium overflow-hidden  bg-bucket-actionsBackground text-bucket-actionsText cursor-pointer border-1 border-border-darken"
        >
            <div className="flex items-stretch gap-3 flex-wrap p-4 border-b-1 border-border-regular">
                <img
                    className="rounded-full"
                    src={profileImage}
                    width={40}
                    height={40}
                    alt="User Avatar"
                />
                <div className="flex flex-col text-xs">
                    <span className="font-medium">{displayName}</span>
                    <span className="font-normal">{email}</span>
                </div>
                <div className="w-full flex gap-2">
                    <span className="text-text-900">
                        {selectedSubscription?.title}
                    </span>
                    {selectedSubscription?.service_key === 'starter' &&
                        <Link
                            onClick={upgragePlan}
                            to={RoutesConfig.Billing.fullPath}
                            className="font-semibold underline cursor-pointer"
                        >
                            {`${messages.upgrade}`}
                        </Link>
                    }
                </div>
            </div>
            <div className="flex flex-col items-stretch">
                {options.map(option =>
                    <div
                        key={option.label}
                        className="flex items-center gap-2 py-3 px-4 whitespace-nowrap transition-all hover:bg-hover"
                        onClick={option.value}
                    >
                        <span>
                            {option.icon}
                        </span>
                        {option.label}
                    </div>
                )}
            </div>
        </div>
    )
}<|MERGE_RESOLUTION|>--- conflicted
+++ resolved
@@ -1,13 +1,8 @@
 import React, { useEffect } from 'react';
 import { Link, useNavigate } from 'react-router-dom';
 
-<<<<<<< HEAD
-import { Action } from '@components/Bucket/BucketTable/FileActions';
+import { Action } from '@components/Bucket/Files/BucketTable/FileActions';
 import { SubscriptionPlanModal } from '@components/common/Modal/SubscriptionPlanModal';
-=======
-import { Action } from '@components/Bucket/Files/BucketTable/FileActions';
-import { SubscriptionPlanModal } from '../../Modal/SubscriptionPlanModal';
->>>>>>> d3b1a2fd
 
 import { HttpClient } from '@/api/http/client';
 import { useAppDispatch, useAppSelector } from '@app/store';
