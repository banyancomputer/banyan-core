--- conflicted
+++ resolved
@@ -1,9 +1,4 @@
-<<<<<<< HEAD
 import React, { ReactElement, useEffect } from 'react';
-=======
-import React, { useEffect } from 'react';
-import daisyui from 'daisyui';
->>>>>>> 53988266
 
 export const PrimaryButton: React.FC<{
     text: string;
@@ -33,8 +28,8 @@
             return () => {
                 window.removeEventListener('keypress', listener);
             };
-        // important to pass, otherwise stale version of action might be called,
-        // which would lead to incorrect name for the drive
+            // important to pass, otherwise stale version of action might be called,
+            // which would lead to incorrect name for the drive
         }, [action, disabled]);
 
         return (
