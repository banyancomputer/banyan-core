--- conflicted
+++ resolved
@@ -2,11 +2,7 @@
 
 import { CommonFileIcon, FigmaFileIcon, Folder, ImageFileIcon, VideoFileIcon, PdfFileIcon } from '@static/images/common';
 
-<<<<<<< HEAD
-export const FileIcon: React.FC<{ fileName: string; className?: string; size?: string }> = ({ fileName, className, size = '20px' }) => {
-=======
 export const FileIcon: React.FC<{ fileName: string; type: string, className?: string; size?: string }> = ({ fileName, className, type, size = '20px' }) => {
->>>>>>> 634e7960
     const fileTypeMapper: Record<string, React.FC<SVGProps<any>>> = {
         'txt': CommonFileIcon,
         'pdf': PdfFileIcon,
@@ -28,11 +24,7 @@
     return (
         <div className={className}>
             {
-<<<<<<< HEAD
-                fileName.split('.').pop() ?
-=======
                 type === 'file' ?
->>>>>>> 634e7960
                     Icon ?
                         <Icon width={size} height={size} />
                         :
