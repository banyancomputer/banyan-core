--- conflicted
+++ resolved
@@ -44,14 +44,10 @@
             onSuccess ?
                 onSuccess([...path, folderName])
                 :
-<<<<<<< HEAD
                 dispatch(openModal({
                     content: <UploadFileModal bucket={bucket} path={[...path, folderName]} />,
                     path
                 }));
-=======
-                dispatch(openModal({ content: <UploadFileModal bucket={bucket} path={[...path, folderName]} /> }));
->>>>>>> 90e93fb4
         } catch (error: any) {
             if (error.message !== folderAlreadyExists) {
                 ToastNotifications.error(`${messages.creationError}`);
