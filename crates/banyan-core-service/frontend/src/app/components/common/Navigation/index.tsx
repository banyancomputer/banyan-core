--- conflicted
+++ resolved
@@ -18,130 +18,6 @@
 import { ChevronUp, Home, Info, Logo, Logout, Mail, Plus, Question, Trash } from '@static/images/common';
 
 export const Navigation = () => {
-<<<<<<< HEAD
-    const { buckets } = useTomb();
-    const { purgeKeystore } = useKeystore();
-    const { uploadFiles, setFiles, files } = useFilesUpload();
-    const [isBucketsVisible, setIsBucketsVisible] = useState(false);
-    const [areHelpOpionsVisible, setAreHelpOpionsVisible] = useState(false);
-    const { messages } = useIntl();
-    const { openModal } = useModal();
-    const helpRef = useRef<HTMLDivElement | null>(null);
-    const location = useLocation();
-    const [droppedBucket, setDroppedBucket] = useState<null | Bucket>(null);
-
-    const toggleBucketsVisibility = (event: React.MouseEvent<HTMLDivElement>) => {
-        event.stopPropagation();
-        event.preventDefault();
-        setIsBucketsVisible(prev => !prev);
-    };
-
-    const toggleHelpOptionsVisibility = (event: any) => {
-        setAreHelpOpionsVisible(prev => !prev);
-    };
-
-    const createBucket = () => {
-        openModal(<CreateBucketModal />);
-    };
-
-    const logout = async() => {
-        const api = new HttpClient;
-        try {
-            await purgeKeystore();
-            await api.get('/auth/logout');
-            window.location.href = '/login';
-        }
-        catch (err: any) {
-            console.error('An Error occurred trying to logout: ', err.message);
-        }
-    };
-
-    const handleDrop = async(event: React.DragEvent<HTMLAnchorElement>, bucket: Bucket) => {
-        preventDefaultDragAction(event);
-
-        if (!event?.dataTransfer.files.length) { return; }
-
-        setFiles(Array.from(event.dataTransfer.files).map(file => ({ file, isUploaded: false })));
-        setDroppedBucket(bucket!);
-    };
-
-    useEffect(() => {
-        if (!files.length || !droppedBucket) { return; }
-
-        (async() => {
-            try {
-                ToastNotifications.uploadProgress();
-                await uploadFiles(droppedBucket, []);
-                setDroppedBucket(null);
-            } catch (error: any) {
-                setDroppedBucket(null);
-                ToastNotifications.error(`${messages.uploadError}`, `${messages.tryAgain}`, () => { });
-            }
-        })();
-    }, [files, droppedBucket]);
-
-    useEffect(() => {
-        if (isBucketsVisible) { return; }
-
-        buckets.length && setIsBucketsVisible(true);
-    }, [buckets]);
-
-    useEffect(() => {
-        const listener = popupClickHandler(helpRef.current!, setAreHelpOpionsVisible);
-        document.addEventListener('click', listener);
-
-        return () => {
-            document.removeEventListener('click', listener);
-        };
-    }, [helpRef]);
-
-    return (
-        <nav className="flex flex-col w-navbar min-w-navbar bg-navigation-primary py-8 px-4 text-navigation-text border-r-2 border-r-navigation-border">
-            <Link to="/" className="mb-7 flex text-xs" >
-                <Logo width="246px" height="56px" />
-            </Link>
-            <div className="flex-grow py-8 border-t-2 border-b-2 border-navigation-separator text-navigation-text">
-                <NavLink
-                    to={'/'}
-                    className={'flex items-center justify-between gap-3 py-2.5 px-3 w-full h-10  cursor-pointer rounded-md bg-navigation-secondary'}
-                >
-                    <Home />
-                    <span className="flex-grow">
-                        {`${messages.myDrives}`}
-                    </span>
-                    <span
-                        onClick={toggleBucketsVisibility}
-                        className={`${!isBucketsVisible && 'rotate-180'} ${!buckets.length && 'hidden'}`}
-                    >
-                        <ChevronUp />
-                    </span>
-                </NavLink>
-                {
-                    isBucketsVisible &&
-					<ul className="mt-3 mb-3 flex-col gap-2 px-4 text-xxs">
-					    {
-					        buckets.map(bucket =>
-					            <li key={bucket.id}>
-					                <NavLink
-					                    id={bucket.id}
-					                    to={`/drive/${bucket.id}`}
-					                    onDrag={preventDefaultDragAction}
-					                    onDrop={event => handleDrop(event, bucket)}
-					                    className="relative flex items-center justify-between gap-2  w-full h-10  cursor-pointer"
-					                >
-					                    <span className="absolute w-4 h-11 bottom-1/2 border-2 border-transparent border-l-navigation-secondary border-b-navigation-secondary">
-					                    </span>
-					                    <span
-					                        className={` relative ml-5 py-2 px-2 ${bucket.locked ? 'pr-6' : 'pr-2'} flex-grow whitespace-nowrap rounded-md overflow-ellipsis z-10 ${location.pathname.includes(bucket.id) && 'bg-navigation-secondary'}`}
-					                    >
-					                        {bucket.name}
-					                        {bucket.locked && <LockedTooltip bucket={bucket} />}
-					                    </span>
-					                </NavLink>
-					            </li>
-					        )
-					    }
-=======
 	const { buckets } = useTomb();
 	const { purgeKeystore } = useKeystore();
 	const { uploadFiles, setFiles, files } = useFilesUpload();
@@ -269,7 +145,6 @@
 								</li>
 							)
 						}
->>>>>>> bdc24d7b
 					</ul>
                 }
                 <button
