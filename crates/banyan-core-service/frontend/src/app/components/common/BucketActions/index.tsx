import React from 'react';
import { useNavigate } from 'react-router-dom';

import { RenameBucketModal } from '@components/common/Modal/RenameBucketModal';
import { DeleteDriveModal } from '@/app/components/common/Modal/DeleteDriveModal';
import { TakeSnapshotModal } from '@components/common/Modal/TakeSnapshotModal';
import { UploadFileModal } from '@components/common/Modal/UploadFileModal';
import { CreateFolderModal } from '@components/common/Modal/CreateFolderModal ';
import { Tooltip } from '@components/common/Tooltip';

import { Action } from '@components/Bucket/Files/BucketTable/FileActions';
import { closeModal, openModal } from '@store/modals/slice';
import { Bucket } from '@/app/types/bucket';
import { useFolderLocation } from '@/app/hooks/useFolderLocation';
import { useTomb } from '@contexts/tomb';
import { ToastNotifications } from '@/app/utils/toastNotifications';
import { useAppDispatch, useAppSelector } from '@/app/store';

import { Bolt, DeleteHotData, Rename, Retry, Trash, Upload, Versions } from '@static/images/common';
import { AddFolderIcon, Lock } from '@static/images/buckets';

export const BucketActions: React.FC<{ bucket: Bucket }> = ({ bucket }) => {
    const messages = useAppSelector(state => state.locales.messages.coponents.common.bucketActions);
    const { remountBucket } = useTomb();
    const bucketType = `${bucket.bucketType}_${bucket.storageClass}`;
    const folderLocation = useFolderLocation();
    const navigate = useNavigate();
    const dispatch = useAppDispatch();

    const hideModal = () => {
        dispatch(closeModal());
    }

    const upload = async () => {
        try {
            dispatch(openModal(
                {
                    content: <UploadFileModal
                        bucket={bucket}
                        path={folderLocation}
                    />
                }
            ));
        } catch (error: any) { }
    };

    const takeSnapshot = async () => {
        try {
            dispatch(openModal(
                {
                    content: <TakeSnapshotModal bucket={bucket} />
                }
            ));
        } catch (error: any) { }
    };

    const viewBucketSnapshots = async () => {
        try {
            navigate(`/drive/${bucket.id}/snapshots`);
        } catch (error: any) { }
    };

    const viewBucketVersions = async () => {
        try {
            // openModal(<BucketSnapshotsModal bucketId={bucket.id} />);
        } catch (error: any) { }
    };

    const rename = async () => {
        dispatch(openModal({
            content: <RenameBucketModal bucket={bucket} />
        }));
    };

    const createFolder = async () => {
<<<<<<< HEAD
        openModal(<CreateFolderModal bucket={bucket} path={folderLocation} onSuccess={closeModal} />);
=======
        dispatch(openModal(
            {
                content: <CreateFolderModal bucket={bucket} path={folderLocation} onSuccess={hideModal} redirect />
            }
        ));
>>>>>>> ed6f10c8
    };

    const retoreColdVersion = async () => {
        try {

        } catch (error: any) { }
    };
    const deleteHotData = async () => {
        try {

        } catch (error: any) { }
    };

    const deleteBucket = async () => {
        try {
            dispatch(openModal(
            {
                content: <DeleteDriveModal bucket={bucket} />
            }
        ));
        } catch (error: any) { }
    };

    const purgeColdKeys = async () => {
        try {
        } catch (error: any) { }
    };

    const unlock = async () => {
        try {
            /** TODO: implement after will be added into tomb wasm. */
        } catch (error: any) { }
    };

    const remount = async () => {
        try {
            await remountBucket(bucket);
        } catch (error: any) {
            ToastNotifications.error('Error on bucket remount', 'Try again', remount);
        }
    }

    const uploadAction = new Action(`${messages.upload}`, <Upload width="18px" height="18px" />, upload);
    const createSnapshotAction = bucket.isSnapshotValid || !bucket.files.length ? null : new Action(`${messages.takeArchivalSnapshot}`, <Bolt width="18px" height="18px" />, takeSnapshot, `${messages.snapshotExplanation}`);
    const viewBucketSnapshotsAction = bucket.snapshots.length ? new Action(`${messages.viewArchivalSnapshots}`, <Versions width="18px" height="18px" />, viewBucketSnapshots) : null;
    const viewBucketVersionsAction = new Action(`${messages.viewDriveVersions}`, <Versions width="18px" height="18px" />, viewBucketVersions);
    const renameAction = new Action(`${messages.rename}`, <Rename width="18px" height="18px" />, rename);
    const createFolderAction = new Action(`${messages.createFolder}`, <AddFolderIcon width="18px" height="18px" />, createFolder);
    const restoreColdVersionAction = new Action(`${messages.restoreCold}`, <Versions width="18px" height="18px" />, retoreColdVersion);
    const deleteHotDatadAction = new Action(`${messages.deleteHotData}`, <DeleteHotData width="18px" height="18px" />, deleteHotData);
    const deletedAction = new Action(`${messages.delete}`, <Trash width="18px" height="18px" />, deleteBucket);
    const purgeAction = new Action(`${messages.purgeColdKeys}`, <Trash width="18px" height="18px" />, purgeColdKeys);

    const hotInrecactiveActions = [
        createFolderAction, uploadAction, createSnapshotAction, viewBucketSnapshotsAction, renameAction, deletedAction
    ];
    const warmInrecactiveActions = [
        createFolderAction, uploadAction, createSnapshotAction, restoreColdVersionAction, viewBucketVersionsAction, deleteHotDatadAction, purgeAction, deletedAction,
    ];
    const coldIntecactiveActions = [
        createFolderAction, viewBucketSnapshotsAction, renameAction, viewBucketVersionsAction, purgeAction, deletedAction,
    ];
    const hotBackupActions = [
        createSnapshotAction, renameAction, viewBucketSnapshotsAction, deletedAction,
    ];
    const warmBackupActions = [
        viewBucketSnapshotsAction, createSnapshotAction, restoreColdVersionAction, viewBucketVersionsAction, deleteHotDatadAction, purgeAction, deletedAction,
    ];
    const coldBackupActions = [
        viewBucketSnapshotsAction, restoreColdVersionAction, renameAction, purgeAction, deletedAction,
    ];

    const actions: Record<string, Array<Action | null>> = {
        interactive_hot: hotInrecactiveActions,
        interactive_warm: warmInrecactiveActions,
        interactive_cold: coldIntecactiveActions,
        backup_hot: hotBackupActions,
        backup_warm: warmBackupActions,
        backup_cold: coldBackupActions,
    };

    return (
        <div className={'w-64 text-xs font-medium bg-bucket-actionsBackground rounded-md overflow-hidden shadow-md z-10 select-none text-bucket-actionsText'}>
            {bucket.mount ?
                <>
                    {
                        bucket.locked ?
                            <>
                                <div
                                    className="w-full flex items-center gap-2 py-2 px-3 transition-colors hover:bg-hover"
                                    onClick={deletedAction.value}
                                >
                                    {deletedAction.icon}
                                    {deletedAction.label}
                                </div>
                                <div
                                    className="w-full flex items-center gap-2 py-2 px-3 transition-colors hover:bg-hover"
                                    onClick={unlock}
                                >
                                    <Lock width="18px" height="18px" color="currentColor" />
                                    {`${messages.unlock}`}
                                </div>
                            </>
                            :
                            actions[bucketType].map(action =>
                                action ?
                                    <div
                                        key={action.label}
                                        className="w-full flex items-center gap-2 py-2 px-3 transition-colors hover:bg-hover"
                                        onClick={action.value}
                                    >
                                        {action.icon}
                                        {action.label}
                                        {action.tooltip ?
                                            <Tooltip
                                                body={<span >(?)</span>}
                                                tooltip={<>{action.tooltip}</>}
                                                bodyClassName="right-10"
                                            />
                                            :
                                            null
                                        }
                                    </div>
                                    :
                                    null
                            )
                    }
                </>
                :
                <div
                    className="w-full flex items-center gap-2 py-2 px-3 transition-colors hover:bg-hover"
                    onClick={remount}
                >
                    <Retry width="18px" height="18px" />
                    {`${messages.unlock}`}
                </div>
            }
        </div>
    );
};<|MERGE_RESOLUTION|>--- conflicted
+++ resolved
@@ -73,15 +73,11 @@
     };
 
     const createFolder = async () => {
-<<<<<<< HEAD
-        openModal(<CreateFolderModal bucket={bucket} path={folderLocation} onSuccess={closeModal} />);
-=======
         dispatch(openModal(
             {
-                content: <CreateFolderModal bucket={bucket} path={folderLocation} onSuccess={hideModal} redirect />
+                content: <CreateFolderModal bucket={bucket} path={folderLocation} onSuccess={hideModal} />
             }
         ));
->>>>>>> ed6f10c8
     };
 
     const retoreColdVersion = async () => {
