--- conflicted
+++ resolved
@@ -5,65 +5,73 @@
 import { Fallback } from '@components/common/Fallback';
 
 import { ToastNotifications } from '@/app/utils/toastNotifications';
-<<<<<<< HEAD
-import { PrimaryButton } from '../../common/PrimaryButton';
-import { PlusBold } from '@/app/static/images/common';
-import { useAppDispatch } from '@/app/store';
-import { openModal } from '@/app/store/modals/slice';
-import { CreateAccessKey } from '../../common/Modal/CreateAccessKey';
+//<<<<<<< HEAD
+//import { PrimaryButton } from '../../common/PrimaryButton';
+//import { PlusBold } from '@/app/static/images/common';
+//import { useAppDispatch } from '@/app/store';
+//import { openModal } from '@/app/store/modals/slice';
+//import { CreateAccessKey } from '../../common/Modal/CreateAccessKey';
+//||||||| 919bd72e
+//=======
+import { useAppDispatch, useAppSelector } from '@store/index';
+import { getBucketsKeys } from '@store/tomb/actions';
+//>>>>>>> main
 
 const ManageKeys = () => {
-    const dispatch = useAppDispatch();
-    const { buckets, areAccessKeysLoading, getUserAccessKeys, userAccessKeys, tomb } = useTomb();
+	const dispatch = useAppDispatch();
+	//<<<<<<< HEAD
+	//	const { buckets, areAccessKeysLoading, getUserAccessKeys, userAccessKeys, tomb } = useTomb();
+	//
+	//	const addKey = () => {
+	//		dispatch(openModal({ content: <CreateAccessKey /> }))
+	//	};
+	//||||||| 919bd72e
+	//    const { buckets, areBucketsLoading, tomb, getBucketsKeys } = useTomb();
+	//=======
+	const { buckets, isLoading, tomb, } = useAppSelector(state => state.tomb);
+	//>>>>>>> main
 
-    const addKey = () => {
-        dispatch(openModal({ content: <CreateAccessKey /> }))
-    };
-=======
-import { useAppDispatch, useAppSelector } from '@store/index';
-import { getBucketsKeys } from '@store/tomb/actions';
+	useEffect(() => {
+		if (!tomb) { return; }
 
-const ManageKeys = () => {
-    const dispatch = useAppDispatch();
-    const {buckets, isLoading, tomb,} = useAppSelector(state => state.tomb);
->>>>>>> 5fc79aad
+		const getAccess = async () => {
+			try {
+				//<<<<<<< HEAD
+				//				await getUserAccessKeys();
+				//||||||| 919bd72e
+				//                await getBucketsKeys();
+				//=======
+				await dispatch(getBucketsKeys());
+				//>>>>>>> main
+			} catch (error: any) {
+				ToastNotifications.error('Failed to get user access keys', 'Try again', getAccess)
+			};
+		};
 
-    useEffect(() => {
-        if (!tomb) { return; }
+		getAccess();
+	}, [buckets.length, tomb]);
 
-        const getAccess = async () => {
-            try {
-<<<<<<< HEAD
-                await getUserAccessKeys();
-=======
-                await dispatch(getBucketsKeys());
->>>>>>> 5fc79aad
-            } catch (error: any) {
-                ToastNotifications.error('Failed to get user access keys', 'Try again', getAccess)
-            };
-        };
-
-        getAccess();
-    }, [buckets.length, tomb]);
-
-    return (
-<<<<<<< HEAD
-        <div className="flex flex-grow flex-col items-start gap-5 p-6">
-            <Fallback shouldRender={!areAccessKeysLoading}>
-                <PrimaryButton
-                    text="Add Key"
-                    icon={<PlusBold />}
-                    action={addKey}
-                />
-                <KeyManagementTable userAccessKeys={userAccessKeys} />
-=======
-        <div className="flex flex-grow flex-col gap-5 p-6">
-            <Fallback shouldRender={!isLoading}>
-                <KeyManagementTable buckets={buckets} />
->>>>>>> 5fc79aad
-            </Fallback>
-        </div>
-    );
+	return (
+		//<<<<<<< HEAD
+		//		<div className="flex flex-grow flex-col items-start gap-5 p-6">
+		//			<Fallback shouldRender={!areAccessKeysLoading}>
+		//				<PrimaryButton
+		//					text="Add Key"
+		//					icon={<PlusBold />}
+		//					action={addKey}
+		//				/>
+		//				<KeyManagementTable userAccessKeys={userAccessKeys} />
+		//||||||| 919bd72e
+		//        <div className="flex flex-grow flex-col gap-5 p-6">
+		//					<Fallback shouldRender={!areBucketsLoading}>
+		//						<KeyManagementTable buckets={buckets} />
+		//=======
+		<div className="flex flex-grow flex-col gap-5 p-6">
+			<Fallback shouldRender={!isLoading}>
+				<KeyManagementTable buckets={buckets} />
+			</Fallback>
+		</div>
+	);
 };
 
 export default ManageKeys;