--- conflicted
+++ resolved
@@ -6,28 +6,17 @@
 import { RemoveBucketAccessModal } from '@components/common/Modal/RemoveBucketAccessModal';
 import { SecondaryButton } from '@components/common/SecondaryButton';
 
-<<<<<<< HEAD
-import { useAppSelector } from '@/app/store';
 import { Bucket, BucketAccess, Bucket as IBucket } from '@/app/types/bucket';
-import { useModal } from '@/app/contexts/modals';
-=======
 import { useAppDispatch, useAppSelector } from '@/app/store';
-import { Bucket, BucketKey, Bucket as IBucket } from '@/app/types/bucket';
 import { openModal } from '@store/modals/slice';
->>>>>>> ed6f10c8
 import { ToastNotifications } from '@/app/utils/toastNotifications';
 
 export const KeyManagementTable: React.FC<{ buckets: IBucket[] }> = ({ buckets }) => {
     const dispatch = useAppDispatch();
     const messages = useAppSelector(state => state.locales.messages.coponents.account.manageKeys.keyManagementTable);
 
-<<<<<<< HEAD
     const approveAccess = async (bucket: Bucket, bucketAccess: BucketAccess) => {
-        openModal(<ApproveBucketAccessModal bucket={bucket} bucketAccess={bucketAccess} />);
-=======
-    const approveAccess = async (bucket: Bucket, bucketKey: BucketKey) => {
-        dispatch(openModal({content: <ApproveBucketAccessModal bucket={bucket} bucketKey={bucketKey} />}));
->>>>>>> ed6f10c8
+        dispatch(openModal({ content: <ApproveBucketAccessModal bucket={bucket} bucketAccess={bucketAccess} /> }));
     };
 
     const removeAccess = async (bucket: Bucket, bucketAccess: BucketAccess) => {
@@ -35,11 +24,7 @@
             ToastNotifications.error('The final key cannot be disabled or removed without at least one backup.');
             return;
         };
-<<<<<<< HEAD
-        openModal(<RemoveBucketAccessModal bucket={bucket} bucketAccess={bucketAccess} />);
-=======
-        dispatch(openModal({content: <RemoveBucketAccessModal bucket={bucket} bucketKey={bucketKey} />}));
->>>>>>> ed6f10c8
+        dispatch(openModal({ content: <RemoveBucketAccessModal bucket={bucket} bucketAccess={bucketAccess} /> }));
     };
 
     return (
