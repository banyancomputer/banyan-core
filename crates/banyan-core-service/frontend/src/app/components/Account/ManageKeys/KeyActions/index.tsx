--- conflicted
+++ resolved
@@ -4,64 +4,77 @@
 
 import { openModal } from '@store/modals/slice';
 import { useAppDispatch, useAppSelector } from '@app/store';
-<<<<<<< HEAD
-import { useTomb } from '@contexts/tomb';
-import { ToastNotifications } from '@/app/utils/toastNotifications';
-=======
-import { AccessKeysClient } from '@/api/accessKeys';
+//<<<<<<< HEAD
+//import { useTomb } from '@contexts/tomb';
+//import { ToastNotifications } from '@/app/utils/toastNotifications';
+//||||||| 919bd72e
+//import { AccessKeysClient } from '@/api/accessKeys';
+//import { useTomb } from '@contexts/tomb';
+//import { ToastNotifications } from '@/app/utils/toastNotifications';
+//=======
+//import { AccessKeysClient } from '@/api/accessKeys';
 import { ToastNotifications } from '@utils/toastNotifications';
 import { getBucketsKeys } from '@store/tomb/actions';
->>>>>>> 5fc79aad
+//>>>>>>> main
 
 import { Rename, Trash } from '@static/images/common';
 import { UserAccessKey } from '@/app/types/userAccessKeys';
 
 
 export const KeyActions: React.FC<{ accessKey: UserAccessKey }> = ({ accessKey }) => {
-    const messages = useAppSelector(state => state.locales.messages.coponents.account.manageKeys.keyActions);
-<<<<<<< HEAD
-    const { } = useTomb();
-=======
->>>>>>> 5fc79aad
-    const dispatch = useAppDispatch();
+	const messages = useAppSelector(state => state.locales.messages.coponents.account.manageKeys.keyActions);
+	//<<<<<<< HEAD
+	//	const { } = useTomb();
+	//||||||| 919bd72e
+	//    const { getBucketsKeys } = useTomb();
+	//=======
+	//>>>>>>> main
+	const dispatch = useAppDispatch();
 
-    const rename = async () => {
-        dispatch(openModal({ content: <RenameAccessKeyModal accessKey={accessKey} /> }));
-    };
+	const rename = async () => {
+		dispatch(openModal({ content: <RenameAccessKeyModal accessKey={accessKey} /> }));
+	};
 
-    const remove = async () => {
-        if (accessKey.buckets.length <= 1) {
-            ToastNotifications.error('The final key cannot be disabled or removed without at least one backup.');
-            return;
-        };
-<<<<<<< HEAD
-        // TODO
-        ToastNotifications.error('This functionality is still being implemented.');
-=======
-        try {
-            await client.deleteAccessKey(bucket.id, bucketKey.id);
-            await dispatch(getBucketsKeys());
-        } catch (error: any) {
-        };
->>>>>>> 5fc79aad
-    };
+	const remove = async () => {
+		if (accessKey.buckets.length <= 1) {
+			ToastNotifications.error('The final key cannot be disabled or removed without at least one backup.');
+			return;
+		};
 
-    return (
-        <div className="absolute right-5 w-52 text-xs font-medium bg-bucket-actionsBackground rounded-md shadow-md z-10 text-bucket-actionsText overflow-hidden">
-            <div
-                className="flex items-center gap-2 py-3 px-4 transition-all hover:bg-hover"
-                onClick={rename}
-            >
-                <Rename />
-                {messages.rename}
-            </div>
-            <div
-                className="flex items-center gap-2 py-3 px-4 transition-all hover:bg-hover"
-                onClick={remove}
-            >
-                <Trash />
-                {messages.removeKey}
-            </div>
-        </div>
-    );
+		//<<<<<<< HEAD
+		//		// TODO
+		//		ToastNotifications.error('This functionality is still being implemented.');
+		//||||||| 919bd72e
+		//        try {
+		//            await client.deleteAccessKey(bucket.id, bucketKey.id);
+		//            await getBucketsKeys();
+		//        } catch (error: any) {
+		//        };
+		//=======
+		//try {
+		//	await client.deleteAccessKey(bucket.id, bucketKey.id);
+		//	await dispatch(getBucketsKeys());
+		//} catch (error: any) {
+		//};
+		//>>>>>>> main
+	};
+
+	return (
+		<div className="absolute right-5 w-52 text-xs font-medium bg-bucket-actionsBackground rounded-md shadow-md z-10 text-bucket-actionsText overflow-hidden">
+			<div
+				className="flex items-center gap-2 py-3 px-4 transition-all hover:bg-hover"
+				onClick={rename}
+			>
+				<Rename />
+				{messages.rename}
+			</div>
+			<div
+				className="flex items-center gap-2 py-3 px-4 transition-all hover:bg-hover"
+				onClick={remove}
+			>
+				<Trash />
+				{messages.removeKey}
+			</div>
+		</div>
+	);
 };