import React, { useEffect, useRef, useState } from 'react';
import { unwrapResult } from '@reduxjs/toolkit';
import { useNavigate } from 'react-router-dom';

import { BucketActions } from '@components/common/BucketActions';
import { LockedTooltip } from '@components/common/Navigation/LockedTooltip';
import { Tooltip } from '@components/common/Tooltip';

import { Bucket as IBucket } from '@/app/types/bucket';
import { popupClickHandler } from '@/app/utils';
import { ToastNotifications } from '@utils/toastNotifications';
import { preventDefaultDragAction } from '@utils/dragHandlers';
<<<<<<< HEAD
import { useAppDispatch, useAppSelector } from '@store/index';
import { uploadFiles } from '@store/filesUpload/actions';
import { mountBucket } from '@store/tomb/actions';

import { BucketIcon } from '@static/images/buckets';
import { Dots, Question } from '@static/images/common';
import { useFolderLocation } from '@/app/hooks/useFolderLocation';
=======
import { useAppDispatch, useAppSelector } from '@/app/store';

import { BucketIcon } from '@static/images/buckets';
import { Dots, Question } from '@static/images/common';
import { mountBucket } from '@/app/store/tomb/actions';
>>>>>>> 8df5b9da

export const Bucket: React.FC<{ bucket: IBucket }> = ({ bucket }) => {
    const messages = useAppSelector(state => state.locales.messages.coponents.home.bucket);
    const dispatch = useAppDispatch();
<<<<<<< HEAD
=======
    const { uploadFiles } = useFilesUpload();
>>>>>>> 8df5b9da
    const bucketRef = useRef<HTMLDivElement | null>(null);
    const bucketActionsRef = useRef<HTMLDivElement | null>(null);
    const [position, setPosition] = useState({ x: 0, y: 0 });
    const [isContextMenuVisible, setIsContextMenuVisible] = useState(false);
    const navigate = useNavigate();
    type messagesKeys = keyof typeof messages;
    const folderLocation = useFolderLocation();

    const onContextMenu = async (event: React.MouseEvent<HTMLDivElement, MouseEvent>) => {
<<<<<<< HEAD
        if (!bucket.mount) {
=======
        if(!bucket.mount) {
>>>>>>> 8df5b9da
            await dispatch(mountBucket(bucket));
        };
        event.preventDefault();
        const bucketActionnBottom = bucketActionsRef.current!.clientHeight + event.clientY;
        const bucketActionsRight = bucketActionsRef.current!.clientWidth + event.clientX;
        const windowHeight = window.innerHeight;
        const windowWidth = window.innerWidth;

        const top = bucketActionnBottom <= windowHeight
            ?
            event.clientY
            :
            event.clientY - (bucketActionnBottom - windowHeight);

        const left = bucketActionsRight <= windowWidth
            ?
            event.clientX
            :
            event.clientX - (bucketActionsRight - windowWidth);

        setPosition({ x: left, y: top });
        setIsContextMenuVisible(true);
    };

    const openBucket = (event: React.MouseEvent<HTMLDivElement, MouseEvent>) => {
        if (bucket.locked) return;
        // @ts-ignore
        if (event.target.id === 'bucketContextMenu') { return; }
        navigate(`/drive/${bucket.id}`);
    };

    const handleDrop = async (event: React.DragEvent<HTMLDivElement>) => {
        preventDefaultDragAction(event);

        if (!event?.dataTransfer.files.length) { return; }

        try {
            unwrapResult(await dispatch(uploadFiles({ fileList: event.dataTransfer.files, bucket, path: [], folderLocation })));
        } catch (error: any) {
            ToastNotifications.error(`${messages.uploadError}`, `${messages.tryAgain}`, () => { });
        }
    };

    useEffect(() => {
        const listener = popupClickHandler(bucketActionsRef.current!, setIsContextMenuVisible);
        const bucketListener = popupClickHandler(bucketRef.current!, setIsContextMenuVisible);
        document.addEventListener('click', listener);
        document.addEventListener('contextmenu', bucketListener);

        return () => {
            document.removeEventListener('click', listener);
            document.removeEventListener('contextmenu', bucketListener);
        };
    }, [bucketActionsRef]);

    const storageClassNames: Record<string, string> = {
        hot: 'bg-bucket-bucketClasshot',
        warm: 'bg-bucket-bucketClasswarm',
        cold: 'bg-bucket-bucketClasscold',
    };

    return (
        <div
            className={`rounded-xl transition-all border-1 border-border-regular ${bucket.locked ? 'cursor-not-allowed' : 'cursor-pointer'}`}
            ref={bucketRef}
            onContextMenu={onContextMenu}
            onClick={openBucket}
            onDrop={handleDrop}
            onDragOver={preventDefaultDragAction}
        >
            <div
                className={`absolute ${!isContextMenuVisible && 'invisible'} transition-none z-10 cursor-pointer`}
                ref={bucketActionsRef}
                style={{ top: `${position.y}px`, left: `${position.x}px` }}
                id="bucketActions"
                onClick={event => {
                    event.stopPropagation();
                    setIsContextMenuVisible(false);
                }}
            >
                <BucketActions bucket={bucket} />
            </div>
            <div className="relative mb-4 flex justify-center py-24 bg-navigation-secondary rounded-t-xl z-0">
                <BucketIcon />
                <div
                    className="absolute right-2 top-2 p-1 cursor-pointer"
                    onClick={event => {
                        event.stopPropagation();
                        onContextMenu(event);
                    }}
                    id="bucketContextMenu"
                >
                    <span className="pointer-events-none">
                        <Dots />
                    </span>
                </div>
                {bucket.locked &&
                    <span className="absolute left-2 top-2 z-10 text-text-900"><LockedTooltip bucket={bucket} /></span>
                }
            </div>
            <div className="px-2 pb-2">
                <span className="mb-4 flex justify-between items-center text-ellipsis overflow-hidden whitespace-nowrap font-semibold">
                    {bucket.name}
                </span>
                <div className="flex flex-col gap-2 items-start text-xs font-normal">
                    <div className="flex items-center justify-between w-full">
                        <div className={`px-2 rounded-full text-mainBackground ${storageClassNames[bucket.storageClass]} capitalize`}>
                            {messages[bucket.storageClass as messagesKeys]}
                        </div>
                        <Tooltip
                            body={<div className="text-text-400"><Question width="24px" height="24px" /></div>}
                            tooltip={<div>{messages[`${bucket.storageClass}Tooltip` as messagesKeys]}</div>}
                        />
                    </div>
                    {bucket.snapshots.length ? <div>{bucket.snapshots.length} {`${messages.coldSnapshots}`}</div> : null}
                </div>
            </div>
        </div>
    );
};<|MERGE_RESOLUTION|>--- conflicted
+++ resolved
@@ -10,7 +10,6 @@
 import { popupClickHandler } from '@/app/utils';
 import { ToastNotifications } from '@utils/toastNotifications';
 import { preventDefaultDragAction } from '@utils/dragHandlers';
-<<<<<<< HEAD
 import { useAppDispatch, useAppSelector } from '@store/index';
 import { uploadFiles } from '@store/filesUpload/actions';
 import { mountBucket } from '@store/tomb/actions';
@@ -18,21 +17,10 @@
 import { BucketIcon } from '@static/images/buckets';
 import { Dots, Question } from '@static/images/common';
 import { useFolderLocation } from '@/app/hooks/useFolderLocation';
-=======
-import { useAppDispatch, useAppSelector } from '@/app/store';
-
-import { BucketIcon } from '@static/images/buckets';
-import { Dots, Question } from '@static/images/common';
-import { mountBucket } from '@/app/store/tomb/actions';
->>>>>>> 8df5b9da
 
 export const Bucket: React.FC<{ bucket: IBucket }> = ({ bucket }) => {
     const messages = useAppSelector(state => state.locales.messages.coponents.home.bucket);
     const dispatch = useAppDispatch();
-<<<<<<< HEAD
-=======
-    const { uploadFiles } = useFilesUpload();
->>>>>>> 8df5b9da
     const bucketRef = useRef<HTMLDivElement | null>(null);
     const bucketActionsRef = useRef<HTMLDivElement | null>(null);
     const [position, setPosition] = useState({ x: 0, y: 0 });
@@ -42,11 +30,7 @@
     const folderLocation = useFolderLocation();
 
     const onContextMenu = async (event: React.MouseEvent<HTMLDivElement, MouseEvent>) => {
-<<<<<<< HEAD
         if (!bucket.mount) {
-=======
-        if(!bucket.mount) {
->>>>>>> 8df5b9da
             await dispatch(mountBucket(bucket));
         };
         event.preventDefault();
