--- conflicted
+++ resolved
@@ -38,7 +38,6 @@
     // Perform all functions required to complete
     const completeRegistration = async() => {
         try {
-<<<<<<< HEAD
             let keys: DeviceApiKey[] = await api.readDeviceApiKeys();
             if (keys.some(key => key.fingerprint == fingerprint)) {
                 console.log("key already registered; sending completion signal");
@@ -55,15 +54,6 @@
         } catch (error: any) { 
             alert("failed to authorize new device!");
             console.log("error: " + error);
-=======
-            await api.registerDeviceApiKey(pem);
-            await completeDeviceKeyRegistration(fingerprint);
-            console.log('finished device key registration');
-            alert('successfully authorized new device!');
-        } catch (error: any) {
-            alert('failed to authorize new device!');
-            console.log(`error: ${error}`);
->>>>>>> 59495455
         }
     };
 
