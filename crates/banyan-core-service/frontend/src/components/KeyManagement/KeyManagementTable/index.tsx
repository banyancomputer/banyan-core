--- conflicted
+++ resolved
@@ -63,15 +63,9 @@
                     </tr>
                 </thead>
                 <tbody>
-<<<<<<< HEAD
-                    {buckets.map(bucket => {
-                        return (<React.Fragment key={bucket.id}>
-                            <tr className="bg-table-cellBackground text-gray-900 border-b-2 border-y-border-regular ">
-=======
                     {buckets.map(bucket =>
                         <React.Fragment key={bucket.id}>
-                            <tr className="bg-table-cellBackground text-gray-900">
->>>>>>> 48caf9fe
+                            <tr className="bg-table-cellBackground text-gray-900 border-b-2 border-y-border-regular">
                                 <td className="px-6 py-4">{bucket.name}</td>
                                 <td className="px-6 py-4"></td>
                                 <td className="px-6 py-4"></td>
@@ -99,13 +93,7 @@
                                     </tr>
                                 })
                             }
-<<<<<<< HEAD
-                        </React.Fragment>);
-                    }
-
-=======
                         </React.Fragment>
->>>>>>> 48caf9fe
                     )}
                 </tbody>
             </table >
