import React, { useEffect, useRef, useState } from 'react';
import { useIntl } from 'react-intl';

import { KeyActions } from '@components/KeyManagement/KeyActions';
import { Bucket } from '@/lib/interfaces/bucket';
import { ActionsCell } from '@/components/common/ActionsCell';
import { fingerprintEcPem } from '@/lib/crypto/utils';
import Bucket from '@/pages/bucket/[id]';
import { prettyFingerprintApiKeyPem } from '@/utils/fingerprint';

export const KeyManagementTable: React.FC<{ buckets: Bucket[] }> = ({ buckets }) => {
    const { messages } = useIntl();
    const tableRef = useRef<HTMLDivElement | null>(null);
    const [tableScroll, setTableScroll] = useState(0);
    const [fingerprints, setFingerprints] = useState(new Map([]));

    useEffect(() => {
        /** Weird typescript issue with scrollTop which exist, but not for typescript */
        // @ts-ignore
        const listener = (event: Event) => setTableScroll(event.target!.scrollTop || 0);
        tableRef.current?.addEventListener('scroll', listener);

        return () => tableRef.current?.removeEventListener('scroll', listener);
    }, [tableRef]);

    useEffect(() => {
        async function getFingerprints() {
            let fingerprintMap = new Map([]);
            for (const bucket of buckets) {
                for (const index in bucket.keys) {
                    const key = bucket.keys[index];
                    const pem = key.pem();
                    const id = key.id();
                    const fingerprint = await prettyFingerprintApiKeyPem(pem);
                    fingerprintMap.set(id, fingerprint);
                }
            };
            setFingerprints(fingerprintMap);
        }
        
        if (fingerprints.size == 0) {
            getFingerprints();
        }
    }, []);

    return (
        <div
            ref={tableRef}
            className="max-h-[calc(100vh-320px)] overflow-x-auto border-2 border-border-regular bg-secondaryBackground rounded-xl"
        >
            <table className="table table-pin-rows w-full text-text-600 rounded-xl">
                <thead className="border-b-table-cellBackground text-xxs font-normal text-text-600">
                    <tr className="border-b-table-cellBackground bg-table-headBackground border-none">
                        <th className="py-3 px-6 w-44 whitespace-break-spaces text-left font-medium">{`${messages.locationForKey}`}</th>
                        <th className="py-3 px-6 text-left font-medium whitespace-pre">
                            {`${messages.client}`}
                        </th>
                        <th className="py-3 px-6 text-left font-medium">
                            {`${ messages.fingerprint}`}
                        </th>
                        <th className="py-3 px-6 w-32 text-left font-medium">
                            {`${messages.status}`}
                        </th>
                        <th className="w-16"></th>
                    </tr>
                </thead>
                <tbody>
                    {buckets.map(bucket => {
                        return (<React.Fragment key={bucket.id}>
                        <tr className="bg-table-cellBackground text-gray-900">
                            <td className="px-6 py-4">{bucket.name}</td>
                            <td className="px-6 py-4"></td>
                            <td className="px-6 py-4"></td>
                            <td className="px-6 py-4"></td>
                            <td className="px-6 py-4"></td>
                        </tr>
                        {
                            bucket?.keys?.map(bucketKey => {
                                const approved = bucketKey.approved();
                                const bucket_key_id = bucketKey.id();
                                const fingerprint = fingerprints.get(bucket_key_id);

                                return <tr key={bucket_key_id}>
                                <td className="px-6 py-4"></td>
                                <td className="px-6 py-4">{bucket_key_id}</td>
                                <td className="px-6 py-4">{fingerprint}</td>
                                <td className="px-6 py-4">{approved ? `${messages.approved}` : `${messages.noAccess}`}</td>
                                <td className="px-6 py-4">
                                    <ActionsCell
                                        actions={<KeyActions bucket={bucket} bucketKey={bucketKey} />}
                                        offsetTop={tableScroll}
                                        tableRef={tableRef}
                                    />
                                </td>
                            </tr>
<<<<<<< HEAD
                            })
                        }
                    </React.Fragment>);
                    }
                        
=======
                            {
                                bucket?.keys?.map(bucketKey =>
                                    <tr key={bucketKey.id} className="border-1 border-b-border-regular">
                                        <td className="px-6 py-4"></td>
                                        <td className="px-6 py-4"></td>
                                        <td className="px-6 py-4"></td>
                                        <td className="px-6 py-4">{bucketKey.approved ? `${messages.approved}` : `${messages.noAccess}`}</td>
                                        <td className="px-6 py-4">
                                            <ActionsCell
                                                actions={<KeyActions bucket={bucket} bucketKey={bucketKey} />}
                                                offsetTop={tableScroll}
                                                tableRef={tableRef}
                                            />
                                        </td>
                                    </tr>
                                )
                            }
                        </React.Fragment>
>>>>>>> 59495455
                    )}
                </tbody>
            </table >
        </div>
    );
};
<|MERGE_RESOLUTION|>--- conflicted
+++ resolved
@@ -93,32 +93,11 @@
                                     />
                                 </td>
                             </tr>
-<<<<<<< HEAD
                             })
                         }
                     </React.Fragment>);
                     }
                         
-=======
-                            {
-                                bucket?.keys?.map(bucketKey =>
-                                    <tr key={bucketKey.id} className="border-1 border-b-border-regular">
-                                        <td className="px-6 py-4"></td>
-                                        <td className="px-6 py-4"></td>
-                                        <td className="px-6 py-4"></td>
-                                        <td className="px-6 py-4">{bucketKey.approved ? `${messages.approved}` : `${messages.noAccess}`}</td>
-                                        <td className="px-6 py-4">
-                                            <ActionsCell
-                                                actions={<KeyActions bucket={bucket} bucketKey={bucketKey} />}
-                                                offsetTop={tableScroll}
-                                                tableRef={tableRef}
-                                            />
-                                        </td>
-                                    </tr>
-                                )
-                            }
-                        </React.Fragment>
->>>>>>> 59495455
                     )}
                 </tbody>
             </table >
