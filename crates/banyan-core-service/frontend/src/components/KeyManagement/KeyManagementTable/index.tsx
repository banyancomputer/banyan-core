import React, { useEffect, useRef, useState } from 'react';
import { useIntl } from 'react-intl';

import { KeyActions } from '@components/KeyManagement/KeyActions';
import { Bucket } from '@/lib/interfaces/bucket';
import { ActionsCell } from '@/components/common/ActionsCell';
import { fingerprintEcPem } from '@/lib/crypto/utils';

export const KeyManagementTable: React.FC<{ buckets: Bucket[] }> = ({ buckets }) => {
    const { messages } = useIntl();
    const tableRef = useRef<HTMLDivElement | null>(null);
    const [tableScroll, setTableScroll] = useState(0);

    useEffect(() => {
        /** Weird typescript issue with scrollTop which exist, but not for typescript */
        //@ts-ignore
        const listener = (event: Event) => setTableScroll(event.target!.scrollTop || 0);
        tableRef.current?.addEventListener("scroll", listener);

        return () => tableRef.current?.removeEventListener('scroll', listener);
    }, [tableRef]);

    return (
        <div
            ref={tableRef}
            className="max-h-[calc(100vh-320px)] overflow-x-auto border-2 border-border-regular bg-secondaryBackground rounded-xl"
        >
            <table className="table table-pin-rows w-full text-text-600 rounded-xl">
                <thead className="border-b-table-cellBackground text-xxs font-normal text-text-600">
                    <tr className="border-b-table-cellBackground bg-table-headBackground border-none">
                        <th className="py-3 px-6 w-44 whitespace-break-spaces text-left font-medium">{`${messages.locationForKey}`}</th>
                        <th className="py-3 px-6 text-left font-medium whitespace-pre">
                            {/* {`${messages.client}`} */
                                `bucket_key_id`
                            }
                        </th>
                        <th className="py-3 px-6 text-left font-medium">
                            {/* {`${messages.fingerprint}`} */
                                `PEM`
                            }
                        </th>
                        <th className="py-3 px-6 w-32 text-left font-medium">
                            {`${messages.status}`}
                        </th>
                        <th className="w-16"></th>
                    </tr>
                </thead>
                <tbody>
<<<<<<< HEAD
                    {buckets.map(bucket => {
                        // var bucket_id = bucket.id();

                        return (<React.Fragment key={bucket.id}>
                        <tr className="bg-table-cellBackground text-gray-900">
                            <td className="px-6 py-4">{bucket.name}</td>
                            <td className="px-6 py-4"></td>
                            <td className="px-6 py-4"></td>
                            <td className="px-6 py-4"></td>
                            <td className="px-6 py-4"></td>
                        </tr>
                        {
                            bucket?.keys?.map(bucketKey => {
                                var pem = bucketKey.pem();
                                var approved = bucketKey.approved();
                                var bucket_key_id = bucketKey.id();

                                return <tr key={bucket_key_id}>
=======
                    {buckets.map(bucket =>
                        <React.Fragment key={bucket.id}>
                            <tr className="bg-table-cellBackground text-text-900 border-1 border-b-border-regular">
                                <td className="px-6 py-4">{bucket.name}</td>
                                <td className="px-6 py-4"></td>
                                <td className="px-6 py-4"></td>
                                <td className="px-6 py-4"></td>
>>>>>>> ae5561d0
                                <td className="px-6 py-4"></td>
                                <td className="px-6 py-4">{bucket_key_id}</td>
                                <td className="px-6 py-4">{pem}</td>
                                <td className="px-6 py-4">{approved ? `${messages.approved}` : `${messages.noAccess}`}</td>
                                <td className="px-6 py-4">
                                    <ActionsCell
                                        actions={<KeyActions bucket={bucket} bucketKey={bucketKey} />}
                                        offsetTop={tableScroll}
                                        tableRef={tableRef}
                                    />
                                </td>
                            </tr>
<<<<<<< HEAD
                            })
                        }
                    </React.Fragment>);
                    }
                        
=======
                            {
                                bucket?.keys?.map(bucketKey =>
                                    <tr key={bucketKey.id} className='border-1 border-b-border-regular'>
                                        <td className="px-6 py-4"></td>
                                        <td className="px-6 py-4"></td>
                                        <td className="px-6 py-4"></td>
                                        <td className="px-6 py-4">{bucketKey.approved ? `${messages.approved}` : `${messages.noAccess}`}</td>
                                        <td className="px-6 py-4">
                                            <ActionsCell
                                                actions={<KeyActions bucket={bucket} bucketKey={bucketKey} />}
                                                offsetTop={tableScroll}
                                                tableRef={tableRef}
                                            />
                                        </td>
                                    </tr>
                                )
                            }
                        </React.Fragment>
>>>>>>> ae5561d0
                    )}
                </tbody>
            </table >
        </div>
    );
};
<|MERGE_RESOLUTION|>--- conflicted
+++ resolved
@@ -46,7 +46,6 @@
                     </tr>
                 </thead>
                 <tbody>
-<<<<<<< HEAD
                     {buckets.map(bucket => {
                         // var bucket_id = bucket.id();
 
@@ -65,15 +64,6 @@
                                 var bucket_key_id = bucketKey.id();
 
                                 return <tr key={bucket_key_id}>
-=======
-                    {buckets.map(bucket =>
-                        <React.Fragment key={bucket.id}>
-                            <tr className="bg-table-cellBackground text-text-900 border-1 border-b-border-regular">
-                                <td className="px-6 py-4">{bucket.name}</td>
-                                <td className="px-6 py-4"></td>
-                                <td className="px-6 py-4"></td>
-                                <td className="px-6 py-4"></td>
->>>>>>> ae5561d0
                                 <td className="px-6 py-4"></td>
                                 <td className="px-6 py-4">{bucket_key_id}</td>
                                 <td className="px-6 py-4">{pem}</td>
@@ -86,32 +76,11 @@
                                     />
                                 </td>
                             </tr>
-<<<<<<< HEAD
                             })
                         }
                     </React.Fragment>);
                     }
                         
-=======
-                            {
-                                bucket?.keys?.map(bucketKey =>
-                                    <tr key={bucketKey.id} className='border-1 border-b-border-regular'>
-                                        <td className="px-6 py-4"></td>
-                                        <td className="px-6 py-4"></td>
-                                        <td className="px-6 py-4"></td>
-                                        <td className="px-6 py-4">{bucketKey.approved ? `${messages.approved}` : `${messages.noAccess}`}</td>
-                                        <td className="px-6 py-4">
-                                            <ActionsCell
-                                                actions={<KeyActions bucket={bucket} bucketKey={bucketKey} />}
-                                                offsetTop={tableScroll}
-                                                tableRef={tableRef}
-                                            />
-                                        </td>
-                                    </tr>
-                                )
-                            }
-                        </React.Fragment>
->>>>>>> ae5561d0
                     )}
                 </tbody>
             </table >
