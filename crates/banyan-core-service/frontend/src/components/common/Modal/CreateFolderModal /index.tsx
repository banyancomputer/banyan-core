--- conflicted
+++ resolved
@@ -20,10 +20,7 @@
     });
     const { closeModal, openModal } = useModal();
     const { messages } = useIntl();
-<<<<<<< HEAD
-=======
-    const [folderName, setfolderName] = useState('');
->>>>>>> 601b7b13
+
     const { createDirectory } = useTomb();
     const { folderName } = watch();
     const regexp = new RegExp(/^.{0,32}$/);
@@ -63,16 +60,11 @@
                     {`${messages.folderName}`}
                     <Input
                         placeholder={`${messages.enterNewBucketName}`}
-<<<<<<< HEAD
                         error={errors.folderName?.message}
                         register={register('folderName', {
                             required: `${messages.enterNewBucketName}`,
                             validate: validateFolderName,
                         })}
-=======
-                        value={folderName}
-                        onChange={changeName}
->>>>>>> 601b7b13
                     />
                 </label>
             </div>
@@ -85,12 +77,8 @@
                 </button>
                 <button
                     className="btn-primary flex-grow py-3 px-4"
-<<<<<<< HEAD
                     disabled={!isFolderNameValid}
-=======
-                    onClick={create}
-                    disabled={!folderName}
->>>>>>> 601b7b13
+
                 >
                     {`${messages.create}`}
                 </button>
