import React, { useMemo } from 'react';
import { useIntl } from 'react-intl';
import { FiEdit, FiTrash2, FiUpload } from 'react-icons/fi';
import { HiOutlineLightningBolt } from 'react-icons/hi';
import { MdRestore, MdOutlineRestoreFromTrash } from 'react-icons/md';
import { BsBoxSeam } from 'react-icons/bs';
import { PiFolderNotchPlusBold } from 'react-icons/pi';
<<<<<<< HEAD
import { useRouter } from 'next/router';
=======
>>>>>>> 8b312b80

import { useModal } from '@/contexts/modals';
import { Bucket } from '@/lib/interfaces/bucket';
import { useFolderLocation } from '@/hooks/useFolderLocation';
import { useTomb } from '@/contexts/tomb';

import { FileAction } from '../FileActions';
import { BucketSnapshotsModal } from '@/components/common/Modal/BucketSnapshotsModal';
import { RenameBucketModal } from '@/components/common/Modal/RenameBucketModal';
import { DeleteBucketModal } from '@/components/common/Modal/DeleteBucketModal';
import { TakeSnapshotModal } from '@/components/common/Modal/TakeSnapshotModal';
import { UploadFileModal } from '../Modal/UploadFileModal';
import { CreateFolderModal } from '../Modal/CreateFolderModal ';

export const BucketActions: React.FC<{ bucket: Bucket }> = ({ bucket }) => {
    const { messages } = useIntl();
    const { openModal, closeModal } = useModal();
    const bucketType = `${bucket.bucketType}_${bucket.storageClass}`;
    const { selectedBucket, selectBucket, getSelectedBucketFiles } = useTomb();
    const folderLocation = useFolderLocation();
<<<<<<< HEAD
    const router = useRouter();
=======
>>>>>>> 8b312b80

    const upload = async () => {
        try {
            openModal(<UploadFileModal bucket={bucket} />);
        } catch (error: any) { }
    };

    const takeSnapshot = async () => {
        try {
            openModal(<TakeSnapshotModal bucket={bucket} />);
        } catch (error: any) { }
    };

    const viewBucketSnapshots = async () => {
        try {
            openModal(<BucketSnapshotsModal bucketId={bucket.id} />);
        } catch (error: any) { }
    };

    const viewBucketVersions = async () => {
        try {
            // openModal(<BucketSnapshotsModal bucketId={bucket.id} />);
        } catch (error: any) { }
    };

    const rename = async () => {
        openModal(<RenameBucketModal bucket={bucket} />);
    };

    const createFolder = async () => {
        if (!selectedBucket) return;

        const onSuccess = async () => {
            await getSelectedBucketFiles(folderLocation);
            closeModal();
        };

        openModal(<CreateFolderModal bucket={bucket} path={folderLocation} onSuccess={onSuccess} />);
    };

    const retoreColdVersion = async () => {
        try {

        } catch (error: any) { }
    };
    const deleteHotData = async () => {
        try {

        } catch (error: any) { }
    };

    const deleteBucket = async () => {
        try {
            openModal(<DeleteBucketModal bucket={bucket} />);
        } catch (error: any) { }
    };

    const purgeColdKeys = async () => {
        try {
        } catch (error: any) { }
    };

    const uploadAction = useMemo(() => new FileAction(`${messages.upload}`, <FiUpload size="18px" />, upload), []);
    const createSnapshotAction = useMemo(() => new FileAction(`${messages.takeColdSnapshot}`, <HiOutlineLightningBolt size="18px" />, takeSnapshot), []);
    const viewBucketSnapshotsAction = useMemo(() => new FileAction(`${messages.viewColdSnapshots}`, <MdRestore size="18px" />, viewBucketSnapshots), []);
    const viewBucketVersionsAction = useMemo(() => new FileAction(`${messages.viewBucketVersions}`, <MdRestore size="18px" />, viewBucketVersions), []);
    const renameAction = useMemo(() => new FileAction(`${messages.rename}`, <FiEdit size="18px" />, rename), []);
    const createFolderAction = useMemo(() => new FileAction(`${messages.createNewFolder}`, <PiFolderNotchPlusBold size="18px" />, createFolder), []);
    const restoreColdVersionAction = useMemo(() => new FileAction(`${messages.restoreCold}`, <MdOutlineRestoreFromTrash size="18px" />, retoreColdVersion), []);
    const deleteHotDatadAction = useMemo(() => new FileAction(`${messages.deleteHotData}`, <BsBoxSeam size="18px" />, deleteHotData), []);
    const deletedAction = useMemo(() => new FileAction(`${messages.delete}`, <FiTrash2 size="18px" />, deleteBucket), []);
    const purgeAction = useMemo(() => new FileAction(`${messages.purgeColdKeys}`, <FiTrash2 size="18px" />, purgeColdKeys), []);

    const hotInrecactiveActions = [
        uploadAction, createSnapshotAction, createFolderAction, viewBucketSnapshotsAction, renameAction, deletedAction
    ];
    const warmInrecactiveActions = [
        uploadAction, createSnapshotAction, createFolderAction, restoreColdVersionAction, viewBucketVersionsAction, deleteHotDatadAction, purgeAction
    ];
    const coldIntecactiveActions = [
        viewBucketSnapshotsAction, createFolderAction, renameAction, viewBucketVersionsAction, purgeAction
    ];
    const hotBackupActions = [
        createSnapshotAction, renameAction, viewBucketSnapshotsAction //deleteBackup
    ];
    const warmBackupActions = [
        viewBucketSnapshotsAction, createSnapshotAction, restoreColdVersionAction, viewBucketVersionsAction, deleteHotDatadAction, purgeAction
    ];
    const coldBackupActions = [
        viewBucketSnapshotsAction, restoreColdVersionAction, renameAction, purgeAction
    ];

    const actions: Record<string, FileAction[]> = {
        interactive_hot: hotInrecactiveActions,
        interactive_warm: warmInrecactiveActions,
        interactive_cold: coldIntecactiveActions,
        backup_hot: hotBackupActions,
        backup_warm: warmBackupActions,
        backup_cold: coldBackupActions,
    }

    return (
        <div className="fixed w-52 right-8 text-xs font-medium bg-white rounded-xl shadow-md z-10 text-gray-900">
            {router.pathname === '/bucket/[id]' ?
                <div
                    key={createFolderAction.label}
                    className="w-full flex items-center gap-2 py-2 px-3 border-b-1 border-gray-200 transition-all hover:bg-slate-200"
                    onClick={createFolderAction.value}
                >
                    {createFolderAction.icon} {createFolderAction.label}
                </div>
                : null
            }
            {
                actions[bucketType].map(action =>
                    <div
                        key={action.label}
                        className="w-full flex items-center gap-2 py-2 px-3 border-b-1 border-gray-200 transition-all hover:bg-slate-200"
                        onClick={action.value}
                    >
                        {action.icon} {action.label}
                    </div>
                )
            }
        </div>
    );
};<|MERGE_RESOLUTION|>--- conflicted
+++ resolved
@@ -5,10 +5,7 @@
 import { MdRestore, MdOutlineRestoreFromTrash } from 'react-icons/md';
 import { BsBoxSeam } from 'react-icons/bs';
 import { PiFolderNotchPlusBold } from 'react-icons/pi';
-<<<<<<< HEAD
 import { useRouter } from 'next/router';
-=======
->>>>>>> 8b312b80
 
 import { useModal } from '@/contexts/modals';
 import { Bucket } from '@/lib/interfaces/bucket';
@@ -29,10 +26,7 @@
     const bucketType = `${bucket.bucketType}_${bucket.storageClass}`;
     const { selectedBucket, selectBucket, getSelectedBucketFiles } = useTomb();
     const folderLocation = useFolderLocation();
-<<<<<<< HEAD
     const router = useRouter();
-=======
->>>>>>> 8b312b80
 
     const upload = async () => {
         try {
