import React, { ReactNode, createContext, useContext, useEffect, useState } from 'react';
import { TombWasm, WasmBucket, WasmMount, WasmSnapshot } from 'tomb-wasm-experimental';
import { Mutex } from 'async-mutex';
import { useSession } from 'next-auth/react';

import { useKeystore } from './keystore';
import {
    Bucket, BucketFile, BucketKey,
<<<<<<< HEAD
    BucketSnapshot, MockBucket,
=======
    BucketSnapshot, FileMetadata, MockBucket,
>>>>>>> af80fdd7
} from '@/lib/interfaces/bucket';
import { useFolderLocation } from '@/hooks/useFolderLocation';

interface TombInterface {
    tomb: TombWasm | null;
    buckets: Array<Bucket>;
    usedStorage: number;
    usageLimit: number;
    trash: Bucket;
    isTrashLoading: boolean;
    areBucketsLoading: boolean;
    selectedBucket: Bucket | null;
    getBuckets: () => Promise<void>;
    getBucketsFiles: () => Promise<void>;
    getBucketsKeys: () => Promise<void>;
    selectBucket: (bucket: Bucket | null) => void;
    getSelectedBucketFiles: (path: string[]) => void;
    takeColdSnapshot: (bucket: Bucket) => Promise<void>;
    getBucketShapshots: (id: string) => Promise<BucketSnapshot[]>;
    createBucket: (name: string, storageClass: string, bucketType: string) => Promise<void>;
    deleteBucket: (id: string) => void;
    getTrashBucket: () => Promise<void>;
    createDirectory: (bucket: Bucket, path: string[], name: string) => Promise<void>;
    download: (bucket: Bucket, path: string[], name: string) => Promise<void>;
    getFile: (bucket: Bucket, path: string[], name: string) => Promise<ArrayBuffer>;
    shareFile: (bucket: Bucket, file: BucketFile) => Promise<string>;
    makeCopy: (bucket: Bucket, path: string[], name: string) => void;
    moveTo: (bucket: Bucket, from: string[], to: string[]) => Promise<void>;
    uploadFile: (nucket: Bucket, path: string[], name: string, file: any) => Promise<void>;
    getBucketKeys: (id: string) => Promise<BucketKey[]>;
    purgeSnapshot: (id: string) => void;
    deleteFile: (bucket: Bucket, path: string[], name: string) => void;
    approveBucketAccess: (id: string) => Promise<void>;
    removeBucketAccess: (id: string) => Promise<void>;
    restore: (bucket: Bucket, snapshot: WasmSnapshot) => Promise<void>;
};

type TombBucket = Bucket & { mount: WasmMount };
const mutex = new Mutex();

const TombContext = createContext<TombInterface>({} as TombInterface);

export const TombProvider = ({ children }: { children: ReactNode }) => {
    const { data: session } = useSession();
    const { keystoreInitialized, getEncryptionKey, getApiKey, escrowedDevice } = useKeystore();
    const [tomb, setTomb] = useState<TombWasm | null>(null);
    const [buckets, setBuckets] = useState<Array<TombBucket>>([]);
    const [trash, setTrash] = useState<TombBucket>(new MockBucket());
    const [selectedBucket, setSelectedBucket] = useState<Bucket | null>(null);
    const [usedStorage, setUsedStorage] = useState<number>(0);
    const [usageLimit, setUsageLimit] = useState<number>(0);
    const [isTrashLoading, setIsTrashLoading] = useState<boolean>(true);
    const [areBucketsLoading, setAreBucketsLoading] = useState<boolean>(false);
    const folderLocation = useFolderLocation();

    /** Prevents rust recursion error. */
    const tombMutex = async <T,>(tomb: T, callback: (tomb: T) => Promise<any>) => {
        const release = await mutex.acquire();
        try {
            return await callback(tomb);
        } catch (err) {
            console.error('tombMutex', err);
        } finally {
            release();
        }
    };

    /** Returns list of buckets. */
    const getBuckets = async () => {
        tombMutex(tomb, async tomb => {
            const wasm_buckets: WasmBucket[] = await tomb!.listBuckets();
            setBuckets(wasm_buckets.map(bucket => ({
                mount: {} as WasmMount,
                id: bucket.id(),
                name: bucket.name(),
                storageClass: bucket.storageClass(),
                bucketType: bucket.bucketType(),
                files: [],
                keys: [],
            })))
        });
    };

    const getBucketsFiles = async () => {
        setAreBucketsLoading(true);
        tombMutex(tomb, async tomb => {
            const key = await getEncryptionKey();
            let wasm_bukets: Bucket[] = [];
            for (let bucket of buckets) {
                const mount = await tomb!.mount(bucket.id, key);
                const files = await mount.ls([]);
                wasm_bukets.push({
                    ...bucket,
                    mount,
                    files: files || [],
                });
            }
            setBuckets(wasm_bukets);
            setAreBucketsLoading(false);
        })
    };

    const getBucketsKeys = async () => {
        setAreBucketsLoading(true);
        tombMutex(tomb, async tomb => {
            let wasm_bukets: Bucket[] = [];
            for (let bucket of buckets) {
                const keys = await tomb!.listBucketKeys(bucket.id);
                wasm_bukets.push({
                    ...bucket,
                    keys
                });
            }
            setBuckets(wasm_bukets);
            setAreBucketsLoading(false);
        })
    };

    /** Returns selected bucket state according to current folder location. */
    const getSelectedBucketFiles = async (path: string[]) => {
        tombMutex(selectedBucket!.mount, async mount => {
            setAreBucketsLoading(true);
            const files = await mount.ls(path);
            await setSelectedBucket(bucket => bucket ? ({ ...bucket, files }) : bucket);
            setAreBucketsLoading(false);
        });
    };

    /** Sets selected bucket into state */
    const selectBucket = async (bucket: Bucket | null) => {
        if (!bucket) {
            setSelectedBucket(null);
            return;
        };

        const key = await getEncryptionKey();
        await tombMutex(tomb, async tomb => {
            const mount = await tomb!.mount(bucket?.id, key);
            setSelectedBucket({ ...bucket, mount });
        })
    };

    /** Creates new bucket with recieved parameters of type and storag class. */
    const createBucket = async (name: string, storageClass: string, bucketType: string) => {
        await tombMutex(tomb, async tomb => {
            const key = await getEncryptionKey();
            let wasmBucket = await tomb!.createBucket(name, storageClass, bucketType, key.publicKey);
            let mount = await tomb!.mount(wasmBucket.id(), key);
            const files = await mount.ls([]);
            const keys = await tomb!.listBucketKeys(wasmBucket.id())
            let bucket = {
                mount,
                id: wasmBucket.id(),
                name: wasmBucket.name(),
                storageClass: wasmBucket.storageClass(),
                bucketType: wasmBucket.bucketType(),
                files: files || [],
                keys,
            }

            setBuckets(prev => [...prev, bucket]);
        })
    };

    /** Returns file as ArrayBuffer */
    const getFile = async (bucket: Bucket, path: string[], name: string) => {
        return await tombMutex(bucket.mount, async mount => await mount!.readBytes([...path, name]));
    };

    /** Downloads file. */
    const download = async (bucket: Bucket, path: string[], name: string) => {
        const link = document.createElement('a');
        const arrayBuffer: Uint8Array = await getFile(bucket, path, name);
        const blob = new Blob([arrayBuffer], { type: 'application/octet-stream' });
        const objectURL = URL.createObjectURL(blob);
        link.href = objectURL;
        link.download = name;
        document.body.appendChild(link);
        link.click();
    };

    /** Creates copy of fie in same direction with "Copy of" prefix. */
    const makeCopy = async (bucket: Bucket, path: string[], name: string) => {
        const arrayBuffer: ArrayBuffer = await getFile(bucket, path, name);
        await uploadFile(bucket, path, `Copy of ${name}`, arrayBuffer);
    };

    /** Retuns array buffer of selected file. */
    const restore = async (bucket: Bucket, snapshot: WasmSnapshot) => await tombMutex(bucket.mount, async mount => await mount.restore(snapshot));

    /** Generates public link to share file. */
    const shareFile = async (bucket: Bucket, file: BucketFile) => {
        /** TODO: implement sharing logic when it will be added to tomb. */
        return '';
    };

    const getBucketKeys = async (id: string) => await tombMutex(tomb, async tomb => await tomb!.listBucketKeys(id));

    /** Returns list of snapshots for selected bucket */
    const getBucketShapshots = async (id: string) => await tombMutex(tomb, async tomb => await tomb!.listBucketSnapshots(id));

    /** Approves access key for bucket */
    const approveBucketAccess = async (id: string) => {
        /** TODO:  connect approveBucketAccess method when in will be implemented.  */
        // await tomb.approveBucketAccess(id);
    };

    /** Deletes access key for bucket */
    const removeBucketAccess = async (id: string) => {
        /** TODO:  connect removeBucketAccess method when in will be implemented.  */
        // return await tomb.approveBucketAccess(id);
    };

    const purgeSnapshot = async (id: string) => {
        // await tomb.purgeSnapshot(id);
    };


    /** Renames bucket */
    const moveTo = async (bucket: Bucket, from: string[], to: string[]) => {
        await tombMutex(bucket.mount, async mount => {
            await mount.mv(from, to);
        });
    };

    /** Internal function which looking for selected bucket and updates it, or bucket in buckets list if no bucket selected. */
    const updateBucketsState = (files: BucketFile[], id: string) => {
        /** If we are on buckets list screen there is no selected bucket in state. */
        if (selectedBucket?.id === id) {
            setSelectedBucket(bucket => bucket ? ({ ...bucket, files }) : bucket);
            return;
        };

        setBuckets(buckets => buckets.map(bucket => {
            if (bucket.id === id) {
                return ({ ...bucket, files })
            }
            return bucket;
        }));
    }

    /** Creates directory inside selected bucket */
    const createDirectory = async (bucket: Bucket, path: string[], name: string) => {
        await tombMutex(bucket.mount, async mount => {
            await mount.mkdir([...path, name]);
            if (path.join('') !== folderLocation.join('')) return;
            const files = await mount.ls(path) || [];
            await updateBucketsState(files, bucket.id);
        });
    };

    const getStorageUsageState = async () => {
        /** Returns used storage amount in bytes */
        await tombMutex(tomb, async tomb => {
            const usedStorage = +(await tomb!.getUsage()).toString();
            const usageLimit = +(await tomb!.getUsageLimit()).toString();
            await setUsedStorage(usedStorage);
            await setUsageLimit(usageLimit);
        });
    };

    /** Uploads file to selected bucket/directory, updates buckets state */
    const uploadFile = async (bucket: Bucket, uploadPath: string[], name: string, file: ArrayBuffer) => {
        try {
            tombMutex(bucket.mount, async mount => {
                await mount.write([...uploadPath, name], file);
                if (uploadPath.join('') !== folderLocation.join('')) return;
                const files = await mount.ls(uploadPath) || [];
                await updateBucketsState(files, bucket.id);
            });
            await getStorageUsageState();
        } catch (error: any) {
            console.log('uploadError', error);
        }
    };

    /** Creates bucket snapshot */
    const takeColdSnapshot = async (bucket: Bucket) => {
        await tombMutex(bucket.mount, async mount => {
            await mount.snapshot();
        });
    };

    /** TODO: implement after adding to tomb-wasm */
    const getTrashBucket: () => Promise<void> = async () => {
        // setIsTrashLoading(true);
        // const trash = await tomb();
        // const files = await getFiles(trash.id, '/');
        // setTrash({ ...trash, files });
        // setIsTrashLoading(false);
    };


    const deleteBucket = async (id: string) => {
        await tomb?.deleteBucket(id);
        await getBuckets();
        await getStorageUsageState();
    }

    const deleteFile = async (bucket: Bucket, path: string[], name: string) => {
        await tombMutex(bucket.mount, async mount => {
            await mount.rm([...path, name]);
            const files = await mount.ls(path) || [];
            await updateBucketsState(files, bucket.id);
        });
    };

    // Initialize the tomb client
    useEffect(() => {
        if (!keystoreInitialized || !session?.accountId || !escrowedDevice) { return; }
        (async () => {
            try {
                const apiKey = await getApiKey();
                const TombWasm = (await import('tomb-wasm-experimental')).TombWasm;
                const tomb = new TombWasm(
                    apiKey,
                    session.accountId,
                    process.env.NEXT_PUBLIC_API_URL || 'http://localhost:3001',
                    process.env.NEXT_PUBLIC_DATA_URL || 'http://localhost:3002',
                );
                setTomb(tomb);
            } catch (err) {
                console.error(err);
            }
        })();
    }, [keystoreInitialized, session?.accountId, escrowedDevice]);

    useEffect(() => {
        if (tomb) {
            (async () => {
                try {
                    await getBuckets();
                    await getStorageUsageState();
                } catch (error: any) { };
            })();
        };
    }, [tomb]);

    return (
        <TombContext.Provider
            value={{
                tomb, buckets, trash, usedStorage, usageLimit, areBucketsLoading, isTrashLoading, selectedBucket,
<<<<<<< HEAD
                getBuckets, getBucketsFiles, getBucketsKeys, selectBucket, getSelectedBucketFiles,
                takeColdSnapshot, getBucketShapshots, createBucket, deleteBucket, getTrashBucket,
                getFile, createDirectory, uploadFile, getBucketKeys, purgeSnapshot,
                removeBucketAccess, approveBucketAccess, shareWith, download, moveTo,
                restore, deleteFile, makeCopy
=======
                getBuckets, getBucketShapshots, createBucket, deleteBucket, selectBucket, getFile,
                getTrashBucket, takeColdSnapshot, createDirectory,
                uploadFile, getBucketKeys, purgeSnapshot, getSelectedBucketFiles,
                removeBucketAccess, approveBucketAccess,
                shareFile, download, moveTo, restore, deleteFile, makeCopy
>>>>>>> af80fdd7
            }}
        >
            {children}
        </TombContext.Provider>
    );
};

export const useTomb = () => useContext(TombContext);<|MERGE_RESOLUTION|>--- conflicted
+++ resolved
@@ -6,11 +6,7 @@
 import { useKeystore } from './keystore';
 import {
     Bucket, BucketFile, BucketKey,
-<<<<<<< HEAD
-    BucketSnapshot, MockBucket,
-=======
     BucketSnapshot, FileMetadata, MockBucket,
->>>>>>> af80fdd7
 } from '@/lib/interfaces/bucket';
 import { useFolderLocation } from '@/hooks/useFolderLocation';
 
@@ -353,19 +349,11 @@
         <TombContext.Provider
             value={{
                 tomb, buckets, trash, usedStorage, usageLimit, areBucketsLoading, isTrashLoading, selectedBucket,
-<<<<<<< HEAD
                 getBuckets, getBucketsFiles, getBucketsKeys, selectBucket, getSelectedBucketFiles,
                 takeColdSnapshot, getBucketShapshots, createBucket, deleteBucket, getTrashBucket,
                 getFile, createDirectory, uploadFile, getBucketKeys, purgeSnapshot,
                 removeBucketAccess, approveBucketAccess, shareWith, download, moveTo,
                 restore, deleteFile, makeCopy
-=======
-                getBuckets, getBucketShapshots, createBucket, deleteBucket, selectBucket, getFile,
-                getTrashBucket, takeColdSnapshot, createDirectory,
-                uploadFile, getBucketKeys, purgeSnapshot, getSelectedBucketFiles,
-                removeBucketAccess, approveBucketAccess,
-                shareFile, download, moveTo, restore, deleteFile, makeCopy
->>>>>>> af80fdd7
             }}
         >
             {children}
