use std::net::SocketAddr;
use std::sync::Arc;
use std::time::Duration;

use axum::error_handling::HandleErrorLayer;
use axum::extract::DefaultBodyLimit;
use axum::http::StatusCode;
use axum::response::IntoResponse;
use axum::{Json, Router};
use axum::{Server, ServiceExt};
use futures::future::join_all;
use http::header;
use tokio::sync::watch;
use tokio::task::JoinHandle;
use tower::ServiceBuilder;
use tower_http::request_id::MakeRequestUuid;
use tower_http::sensitive_headers::{
    SetSensitiveRequestHeadersLayer, SetSensitiveResponseHeadersLayer,
};
use tower_http::trace::{DefaultMakeSpan, DefaultOnFailure, DefaultOnResponse, TraceLayer};
use tower_http::validate_request::ValidateRequestHeaderLayer;
use tower_http::{LatencyUnit, ServiceBuilderExt};
use tracing::Level;

<<<<<<< HEAD
use crate::app::AppState;
use crate::workers::start_background_workers;
=======
use crate::app_state::AppState;
>>>>>>> 739375e7
use crate::{api, auth, health_check, hooks};
use banyan_task::start_background_workers;

// TODO: might want a longer timeout in some parts of the API and I'd like to be able customize a
// few layers eventually such as CORS and request timeouts but that's for something down the line
const REQUEST_TIMEOUT_SECS: u64 = 90;

// TODO: probably want better fallback error pages...
async fn handle_error(error: tower::BoxError) -> impl IntoResponse {
    if error.is::<tower::timeout::error::Elapsed>() {
        return (StatusCode::REQUEST_TIMEOUT, "request timeout".to_owned());
    }

    if error.is::<tower::load_shed::error::Overloaded>() {
        return (
            StatusCode::SERVICE_UNAVAILABLE,
            "service is overloaded".to_owned(),
        );
    }

    // TODO: I want to log the error chain, but there is some weird trait shenangigans that need to
    // be worked through to call the collect_error_messages function
    tracing::error!(error_msg = %error, "unhandled error");

    (
        StatusCode::INTERNAL_SERVER_ERROR,
        "internal error".to_owned(),
    )
}

pub async fn graceful_shutdown_blocker() -> (JoinHandle<()>, watch::Receiver<()>) {
    use tokio::signal::unix;

    let mut sig_int_handler =
        unix::signal(unix::SignalKind::interrupt()).expect("to be able to install signal handler");
    let mut sig_term_handler =
        unix::signal(unix::SignalKind::terminate()).expect("to be able to install signal handler");

    let (tx, rx) = tokio::sync::watch::channel(());
    let handle = tokio::spawn(async move {
        // TODO: need to follow k8s signal handling rules for these different signals
        tokio::select! {
            _ = sig_int_handler.recv() => tracing::debug!("gracefully exiting on an interrupt signal"),
            _ = sig_term_handler.recv() => tracing::debug!("gracefully exiting on an terminate signal"),
        }

        let _ = tx.send(());
    });

    (handle, rx)
}

async fn not_found_handler() -> impl IntoResponse {
    (
        StatusCode::NOT_FOUND,
        Json(serde_json::json!({"status": "not found"})),
    )
}

pub async fn run(listen_addr: SocketAddr, app_state: AppState) {
    let (shutdown_handle, mut shutdown_rx) = graceful_shutdown_blocker().await;

    let database = app_state.database();
    let worker_handle = start_background_workers(database, shutdown_rx.clone())
        .await
        .expect("background workers to start");

    let sensitive_headers: Arc<[_]> = Arc::new([
        header::AUTHORIZATION,
        header::COOKIE,
        header::PROXY_AUTHORIZATION,
        header::SET_COOKIE,
    ]);

    let trace_layer = TraceLayer::new_for_http()
        .make_span_with(DefaultMakeSpan::new().level(Level::INFO))
        .on_response(
            DefaultOnResponse::new()
                .include_headers(false)
                .level(Level::INFO)
                .latency_unit(LatencyUnit::Micros),
        )
        .on_failure(DefaultOnFailure::new().latency_unit(LatencyUnit::Micros));

    let middleware_stack = ServiceBuilder::new()
        .layer(HandleErrorLayer::new(handle_error))
        .load_shed()
        .concurrency_limit(1024)
        .timeout(Duration::from_secs(REQUEST_TIMEOUT_SECS))
        .layer(SetSensitiveRequestHeadersLayer::from_shared(Arc::clone(
            &sensitive_headers,
        )))
        .set_x_request_id(MakeRequestUuid)
        .layer(trace_layer)
        .propagate_x_request_id()
        .layer(DefaultBodyLimit::disable())
        .layer(ValidateRequestHeaderLayer::accept("application/json"))
        .layer(SetSensitiveResponseHeadersLayer::from_shared(
            sensitive_headers,
        ));

    let root_router = Router::new()
        .nest("/api/v1", api::router(app_state.clone()))
        .nest("/auth", auth::router(app_state.clone()))
        .nest("/hooks", hooks::router(app_state.clone()))
        .nest("/_status", health_check::router(app_state.clone()))
        .with_state(app_state)
        .fallback(not_found_handler);

    let app = middleware_stack.service(root_router);

    tracing::info!(listen_addr = ?listen_addr, "service starting up");

    let web_handle: JoinHandle<()> = tokio::spawn(async move {
        Server::bind(&listen_addr)
            .serve(app.into_make_service())
            .with_graceful_shutdown(async move {
                let _ = shutdown_rx.changed().await;
            })
            .await
            .expect("server to exit cleanly upon completion");
    });

    // wait for a shutdown signal, let everything run in the background
    let _ = shutdown_handle.await;

    let _ = tokio::time::timeout(
        Duration::from_secs(5),
        join_all([worker_handle, web_handle]),
    )
    .await;
}<|MERGE_RESOLUTION|>--- conflicted
+++ resolved
@@ -8,6 +8,7 @@
 use axum::response::IntoResponse;
 use axum::{Json, Router};
 use axum::{Server, ServiceExt};
+use banyan_task::start_background_workers;
 use futures::future::join_all;
 use http::header;
 use tokio::sync::watch;
@@ -22,14 +23,8 @@
 use tower_http::{LatencyUnit, ServiceBuilderExt};
 use tracing::Level;
 
-<<<<<<< HEAD
+use crate::{api, auth, health_check, hooks};
 use crate::app::AppState;
-use crate::workers::start_background_workers;
-=======
-use crate::app_state::AppState;
->>>>>>> 739375e7
-use crate::{api, auth, health_check, hooks};
-use banyan_task::start_background_workers;
 
 // TODO: might want a longer timeout in some parts of the API and I'd like to be able customize a
 // few layers eventually such as CORS and request timeouts but that's for something down the line
