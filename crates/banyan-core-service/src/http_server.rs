--- conflicted
+++ resolved
@@ -22,13 +22,9 @@
 use tower_http::{LatencyUnit, ServiceBuilderExt};
 use tracing::Level;
 
+use crate::{api, auth, health_check, hooks};
 use crate::app_state::AppState;
-<<<<<<< HEAD
-use crate::{api, auth, health_check};
 use crate::workers::start_background_workers;
-=======
-use crate::{api, auth, health_check, hooks};
->>>>>>> 77ead08e
 
 // TODO: might want a longer timeout in some parts of the API and I'd like to be able customize a
 // few layers eventually such as CORS and request timeouts but that's for something down the line
