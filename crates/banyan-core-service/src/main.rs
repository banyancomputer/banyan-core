--- conflicted
+++ resolved
@@ -1,4 +1,3 @@
-// #![feature(const_trait_impl)]
 use tracing::Level;
 use tracing_subscriber::layer::SubscriberExt;
 use tracing_subscriber::util::SubscriberInitExt;
@@ -7,13 +6,9 @@
 mod api;
 mod app;
 mod auth;
-<<<<<<< HEAD
 mod database;
-=======
-mod config;
-mod db;
 mod email;
->>>>>>> ae5561d0
+mod event_bus;
 mod error;
 mod extractors;
 mod health_check;
