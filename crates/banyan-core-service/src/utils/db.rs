use crate::db::models::{self, BucketType, CreatedResource, StorageClass};
use crate::extractors::DbConn;
use axum::response::{IntoResponse, Response};
use http::StatusCode;
use serde::Serialize;
use sqlx::FromRow;

/// Process an SQLX error in a reusable format for responding with error messages
pub fn sqlx_error_to_response(err: sqlx::Error, operation: &str, resource: &str) -> Response {
    let default = (
        StatusCode::INTERNAL_SERVER_ERROR,
        "internal server error".to_string(),
    )
        .into_response();

    match err {
        sqlx::Error::Database(db_err) => {
            if db_err.is_unique_violation() {
                (
                    StatusCode::CONFLICT,
                    format!("{} with that name already exists", resource),
                )
                    .into_response()
            } else {
                tracing::error!("unable to {} {}: {}", operation, resource, db_err);
                default
            }
        }
        sqlx::Error::RowNotFound => (
            StatusCode::NOT_FOUND,
            format!("{} not found: {}", resource, err),
        )
            .into_response(),
        // Catch all others
        _ => {
            tracing::error!("unable to {} {}: {}", operation, resource, err);
            default
        }
    }
}

/// Create a new Bucket in the database and return the created resource.
/// Implements an authorized read of a bucket by id and account_id.
/// # Arguments
/// * `account_id` - The account_id of the account that owns the bucket.
/// * `type` - The type of the bucket.
/// * `storage_class` - The storage class of the bucket.
/// * `db_conn` - The database connection to use.
/// # Return Type
/// Returns the created resource if successful, otherwise errors.
pub async fn create_bucket(
    account_id: &str,
    name: &str,
    r#type: &BucketType,
    storage_class: &StorageClass,
    db_conn: &mut DbConn,
) -> Result<CreatedResource, sqlx::Error> {
    sqlx::query_as!(
        models::CreatedResource,
        r#"INSERT INTO buckets (account_id, name, type, storage_class) VALUES ($1, $2, $3, $4) RETURNING id;"#,
        account_id,
        name,
        r#type,
        storage_class,
    )
    .fetch_one(&mut *db_conn.0)
    .await
}

pub async fn record_storage_grant(
    storage_host_id: &str,
    account_id: &str,
    metadata_id: &str,
    authorized_usage: u64,
    db_conn: &mut DbConn,
) -> Result<String, sqlx::Error> {
    let authorized_usage = authorized_usage as i64;

    let storage_grant_id: String = sqlx::query_scalar!(
        r#"
            INSERT INTO
                storage_grants (storage_host_id, account_id, authorized_amount)
                VALUES ($1, $2, $3)
                RETURNING id;"#,
        storage_host_id,
        account_id,
        authorized_usage,
    )
    .fetch_one(&mut *db_conn.0)
    .await?;

    sqlx::query!(r#"
            INSERT INTO
                storage_hosts_metadatas_storage_grants (storage_host_id, metadata_id, storage_grant_id)
                VALUES ($1, $2, $3);"#,
            storage_host_id,
            metadata_id,
            storage_grant_id,
        )
        .execute(&mut *db_conn.0)
        .await?;

    Ok(storage_grant_id)
}

/// Pull the bucket from the database by id and account_id and return it.
/// Implements an authorized read of a bucket by id and account_id.
/// # Arguments
/// * `account_id` - The account_id of the account that owns the bucket.
/// * `bucket_id` - The id of the bucket to read.
/// * `db_conn` - The database connection to use.
/// # Return Type
/// Returns the bucket if it exists and is owned by the given account_id, otherwise returns an error.
pub async fn read_bucket(
    account_id: &str,
    bucket_id: &str,
    db_conn: &mut DbConn,
) -> Result<models::Bucket, sqlx::Error> {
    sqlx::query_as!(
        models::Bucket,
        r#"SELECT id, account_id, name, type, storage_class FROM buckets WHERE id = $1 AND account_id = $2"#,
        bucket_id,
        account_id,
    )
    .fetch_one(&mut *db_conn.0)
    .await
}

/// Pull all buckets from the database by account_id and return them.
/// Implements an authorized read of all buckets by account_id.
/// # Arguments
/// * `account_id` - The account_id of the account that owns the buckets.
/// * `db_conn` - The database connection to use.
/// # Return Type
/// Returns a vector of buckets if they exist and are owned by the given account_id, otherwise returns an error.
pub async fn read_all_buckets(
    account_id: &str,
    db_conn: &mut DbConn,
) -> Result<Vec<models::Bucket>, sqlx::Error> {
    sqlx::query_as!(
        models::Bucket,
        r#"SELECT id, account_id, name, type, storage_class FROM buckets WHERE account_id = $1"#,
        account_id,
    )
    .fetch_all(&mut *db_conn.0)
    .await
}

/// Delete a bucket by id and account_id and return it.
/// Implements an authorized delete of a bucket by id and account_id.
/// # Arguments
/// * `account_id` - The account_id of the account that owns the bucket.
/// * `bucket_id` - The id of the bucket to delete.
/// * `db_conn` - The database connection to use.
/// # Return Type
/// Returns the bucket if it exists and is owned by the given account_id, otherwise returns an error.
pub async fn delete_bucket(
    account_id: &str,
    bucket_id: &str,
    db_conn: &mut DbConn,
) -> Result<models::Bucket, sqlx::Error> {
    sqlx::query_as!(
        models::Bucket,
        r#"DELETE FROM buckets WHERE id = $1 AND account_id = $2 RETURNING id, account_id, name, type, storage_class"#,
        bucket_id,
        account_id,
    )
    .fetch_one(&mut *db_conn.0)
    .await
}

/// Authorize the given account_id to read the given bucket_id.
/// # Arguments
/// * `account_id` - The account_id of the account that owns the bucket.
/// * `bucket_id` - The id of the bucket to read.
/// * `db_conn` - The database connection to use.
/// # Return Type
/// Returns `Ok(())` if the account_id is authorized to read the bucket_id, otherwise returns an error.
pub async fn authorize_bucket(
    account_id: &str,
    bucket_id: &str,
    db_conn: &mut DbConn,
) -> Result<(), sqlx::Error> {
    sqlx::query_as!(
        models::CreatedResource,
        r#"SELECT id FROM buckets WHERE id = $1 AND account_id = $2;"#,
        bucket_id,
        account_id
    )
    .fetch_one(&mut *db_conn.0)
    .await
    .map(|_| ())
}

/// Create a bucket key by its id and PEM
/// # Arguments
/// * `bucket_id` - The id of the bucket to insert this key in.
/// * `pem` - The public PEM of the Key
/// * `db_conn` - The database connection to use.
/// # Return Type
/// Returns the created resource if creation succeeds, otherwise returns an error.
pub async fn create_bucket_key(
    bucket_id: &str,
    pem: &str,
    db_conn: &mut DbConn,
) -> Result<CreatedResource, sqlx::Error> {
    sqlx::query_as!(
        models::CreatedResource,
        r#"INSERT INTO bucket_keys (bucket_id, approved, pem) VALUES ($1, false, $2) RETURNING id;"#,
        bucket_id,
        pem,
    )
    .fetch_one(&mut *db_conn.0)
    .await
}

/// Read a bucket key by its id and authorize that it belongs to a given bucket_id.
/// # Arguments
/// * `bucket_id` - The id of the bucket to read.
/// * `bucket_key_id` - The id of the bucket key to read.
/// * `db_conn` - The database connection to use.
/// # Return Type
/// Returns the bucket key if it exists and belongs to the given bucket_id, otherwise returns an error.
pub async fn read_bucket_key(
    bucket_id: &str,
    bucket_key_id: &str,
    db_conn: &mut DbConn,
) -> Result<models::BucketKey, sqlx::Error> {
    sqlx::query_as!(
        models::BucketKey,
        r#"SELECT id, bucket_id, approved, pem FROM bucket_keys WHERE id = $1 AND bucket_id = $2;"#,
        bucket_key_id,
        bucket_id,
    )
    .fetch_one(&mut *db_conn.0)
    .await
}

/// Read all bucket keys by a given bucket_id.
/// # Arguments
/// * `bucket_id` - The id of the bucket to read.
/// * `db_conn` - The database connection to use.
/// # Return Type
/// Returns a vector of bucket keys if they exist and belong to the given bucket_id, otherwise returns an error.
pub async fn read_all_bucket_keys(
    bucket_id: &str,
    db_conn: &mut DbConn,
) -> Result<Vec<models::BucketKey>, sqlx::Error> {
    sqlx::query_as!(
        models::BucketKey,
        r#"SELECT id, bucket_id, approved, pem FROM bucket_keys WHERE bucket_id = $1;"#,
        bucket_id,
    )
    .fetch_all(&mut *db_conn.0)
    .await
}

/// Delete a bucket key by its id and authorize that it belongs to a given bucket_id.
/// # Arguments
/// * `bucket_id` - The id of the bucket to read.
/// * `bucket_key_id` - The id of the bucket key to read.
/// * `db_conn` - The database connection to use.
/// # Return Type
/// Returns the bucket key if it exists and belongs to the given bucket_id, otherwise returns an error.
pub async fn delete_bucket_key(
    bucket_id: &str,
    bucket_key_id: &str,
    db_conn: &mut DbConn,
) -> Result<models::BucketKey, sqlx::Error> {
    sqlx::query_as!(
        models::BucketKey,
        r#"DELETE FROM bucket_keys WHERE id = $1 AND bucket_id = $2 RETURNING id, bucket_id, approved, pem;"#,
        bucket_key_id,
        bucket_id,
    )
    .fetch_one(&mut *db_conn.0)
    .await
}

/// Approve a bucket key for use by its id and authorize that it belongs to a given bucket_id.
/// # Arguments
/// * `bucket_id` - The id of the bucket to read.
/// * `bucket_key_id` - The id of the bucket key to read.
/// * `db_conn` - The database connection to use.
/// # Return Type
/// Returns the bucket key if it exists and belongs to the given bucket_id, otherwise returns an error.
pub async fn approve_bucket_key(
    bucket_id: &str,
    bucket_key_id: &str,
    db_conn: &mut DbConn,
) -> Result<models::BucketKey, sqlx::Error> {
    // Perorm the update
    sqlx::query_as!(
        models::BucketKey,
        r#"
        UPDATE bucket_keys SET 
        approved = true 
        WHERE id = $1 AND bucket_id = $2 
        RETURNING id, bucket_id, approved, pem;"#,
        bucket_key_id,
        bucket_id,
    )
    .fetch_one(&mut *db_conn.0)
    .await
}

/// Read metadata from the database, checking if references a given bucket_id.
/// # Arguments
/// * `bucket_id` - The id of the bucket to read.
/// * `metadata_id` - The id of the metadata to read.
/// * `db_conn` - The database connection to use.
/// # Return Type
/// Returns the metadata if it exists and belongs to the given bucket_id, otherwise returns an error.
pub async fn read_metadata(
    bucket_id: &str,
    metadata_id: &str,
    db_conn: &mut DbConn,
) -> Result<models::Metadata, sqlx::Error> {
    sqlx::query_as!(
        models::Metadata,
        r#"SELECT id, bucket_id, root_cid, metadata_cid, expected_data_size, data_size as "data_size!", state, metadata_size as "metadata_size!", metadata_hash as "metadata_hash!", created_at, updated_at
        FROM metadata WHERE id = $1 AND bucket_id = $2;"#,
        metadata_id,
        bucket_id,
    )
    .fetch_one(&mut *db_conn.0)
    .await
}

/// Authorize access to the given metadata_id by checking if it references a given bucket_id.
/// # Arguments
/// * `bucket_id` - The id of the bucket to read.
/// * `metadata_id` - The id of the metadata to read.
/// * `db_conn` - The database connection to use.
/// # Return Type
/// Returns `Ok(())` if the metadata_id references the given bucket_id, otherwise returns an error.
pub async fn authorize_metadata(
    bucket_id: &str,
    metadata_id: &str,
    db_conn: &mut DbConn,
) -> Result<(), sqlx::Error> {
    sqlx::query_as!(
        models::CreatedResource,
        r#"SELECT id FROM metadata WHERE id = $1 AND bucket_id = $2;"#,
        metadata_id,
        bucket_id,
    )
    .fetch_one(&mut *db_conn.0)
    .await
    .map(|_| ())
}

/// Read all metadata from the database by a given bucket_id.
/// # Arguments
/// * `bucket_id` - The id of the bucket to read.
/// * `db_conn` - The database connection to use.
/// # Return Type
/// Returns a vector of metadata if it exists and belongs to the given bucket_id, otherwise returns an error.
pub async fn read_all_metadata(
    bucket_id: &str,
    db_conn: &mut DbConn,
) -> Result<Vec<models::Metadata>, sqlx::Error> {
    sqlx::query_as!(
        models::Metadata,
        r#"SELECT id, bucket_id, root_cid, metadata_cid, expected_data_size, data_size as "data_size!", state, metadata_size as "metadata_size!", metadata_hash as "metadata_hash!", created_at, updated_at
        FROM metadata WHERE bucket_id = $1;"#,
        bucket_id,
    )
    .fetch_all(&mut *db_conn.0)
    .await
}

/// Read the current metadata from the database by a given bucket_id.
/// # Arguments
/// * `bucket_id` - The id of the bucket to read.
/// * `db_conn` - The database connection to use.
/// # Return Type
/// Returns the current metadata if it exists and belongs to the given bucket_id, otherwise returns an error.
pub async fn read_current_metadata(
    bucket_id: &str,
    db_conn: &mut DbConn,
) -> Result<models::Metadata, sqlx::Error> {
    sqlx::query_as!(
        models::Metadata,
        r#"SELECT id, bucket_id, root_cid, metadata_cid, expected_data_size, data_size as "data_size!", state, metadata_size as "metadata_size!", metadata_hash as "metadata_hash!", created_at, updated_at
        FROM metadata WHERE bucket_id = $1 AND state = 'current';"#,
        bucket_id,
    )
    .fetch_one(&mut *db_conn.0)
    .await
}

/// Create a snapshot and return the created resource.
/// # Arguments
/// * `metadata_id` - The id of the metadata to snapshot.
/// * `db_conn` - The database connection to use.
/// # Return Type
/// Returns the created snapshot if successful, otherwise returns an error.
pub async fn create_snapshot(
    metadata_id: &str,
    db_conn: &mut DbConn,
) -> Result<models::Snapshot, sqlx::Error> {
    sqlx::query_as!(
        models::Snapshot,
        r#"INSERT INTO snapshots (metadata_id)
        VALUES ($1)
        RETURNING id, metadata_id, created_at;"#,
        metadata_id
    )
    .fetch_one(&mut *db_conn.0)
    .await
}

/// Read a snapshot by its id and authorize that its associated metadata belongs to a given bucket_id.
/// # Arguments
/// * `bucket_id` - The id of the bucket to read.
/// * `snapshot_id` - The id of the snapshot to read.
/// * `db_conn` - The database connection to use.
/// # Return Type
/// Returns the snapshot if it exists and belongs to the given bucket_id, otherwise returns an error.
pub async fn read_snapshot(
    bucket_id: &str,
    snapshot_id: &str,
    db_conn: &mut DbConn,
) -> Result<models::Snapshot, sqlx::Error> {
    sqlx::query_as!(
        models::Snapshot,
        r#"SELECT 
            s.id,
            s.metadata_id as "metadata_id!",
            s.created_at as "created_at!"
        FROM 
            snapshots s
        INNER JOIN 
            metadata m ON m.id = s.metadata_id
        WHERE 
            s.id = $1 AND m.bucket_id = $2;"#,
        snapshot_id,
        bucket_id
    )
    .fetch_one(&mut *db_conn.0)
    .await
}

/// Read a snapshot by bucket_id and snapshot_id.
/// # Arguments
/// * `bucket_id` - The id of the bucket to read.
/// * `snapshot_id` - The id of the snapshot to read.
/// * `db_conn` - The database connection to use.
/// # Return Type
/// Returns the snapshot if it exists and belongs to the given bucket_id, otherwise returns an error.
pub async fn read_all_snapshots(
    bucket_id: &str,
    db_conn: &mut DbConn,
) -> Result<Vec<models::Snapshot>, sqlx::Error> {
    sqlx::query_as!(
        models::Snapshot,
        r#"SELECT 
            s.id,
            s.metadata_id as "metadata_id!",
            s.created_at as "created_at!"
        FROM 
            snapshots s
        INNER JOIN 
            metadata m ON m.id = s.metadata_id
        WHERE 
            m.bucket_id = $1;"#,
        bucket_id
    )
    .fetch_all(&mut *db_conn.0)
    .await
}

/// Read storage host by name.
/// # Arguments
/// * `name` - The name of the storage host to read.
/// * `db_conn` - The database connection to use.
/// # Return Type
/// Returns the storage host if it exists, otherwise returns an error.
pub async fn read_storage_host(
    name: &str,
    db_conn: &mut DbConn,
) -> Result<models::StorageHost, sqlx::Error> {
    sqlx::query_as!(
        models::StorageHost,
        r#"SELECT id, name, url, used_storage, available_storage, fingerprint, pem FROM storage_hosts WHERE name = $1;"#,
        name,
    )
    .fetch_one(&mut *db_conn.0)
    .await
}

/// Read the data + metadata usage of the given account id.
/// This is the sum of all data_size and metadata_size for all metadata associated with the account in the 'pending' or 'current' state.
/// # Arguments
/// * `account_id` - The id of the account to read.
/// * `db_conn` - The database connection to use.
/// # Return Type
/// Returns the current data usage if it exists, otherwise returns an error.
<<<<<<< HEAD
pub async fn read_usage(
    account_id: &str,
    metadata_states: Vec<models::MetadataState>,
    bucket_ids: Option<Vec<String>>,
    db_conn: &mut DbConn,
) -> Result<u64, sqlx::Error> {
    let states = format!(
        "\'{}\'",
        metadata_states
            .iter()
            .map(|state| state.to_string())
            .collect::<Vec<String>>()
            .join("', '")
    );
    match bucket_ids {
        Some(bucket_ids) => {
            let bucket_ids = format!("\'{}\'", bucket_ids.join("', '"));
            sqlx::query_as!(
                GetTotalUsage,
                r#"SELECT 
                    COALESCE(SUM(COALESCE(m.data_size, m.expected_data_size)), 0) as "data_size!",
                    COALESCE(SUM(m.metadata_size), 0) as "metadata_size!"
                FROM
                    metadata m
                INNER JOIN
                    buckets b ON b.id = m.bucket_id
                WHERE
                    b.account_id = $1 AND m.state IN ($2) AND b.id IN ($3);"#,
                account_id,
                states,
                bucket_ids
            )
            .fetch_one(&mut *db_conn.0)
            .await
        }
        None => {
            sqlx::query_as!(
                GetTotalUsage,
                r#"SELECT 
                COALESCE(SUM(m.data_size), 0) as "data_size!",
                COALESCE(SUM(m.metadata_size), 0) as "metadata_size!"
            FROM
                metadata m
            INNER JOIN
                buckets b ON b.id = m.bucket_id
            WHERE
                b.account_id = $1 AND m.state IN ($2);"#,
                account_id,
                states
            )
            .fetch_one(&mut *db_conn.0)
            .await
        }
=======
pub async fn read_total_usage(account_id: &str, db_conn: &mut DbConn) -> Result<u64, sqlx::Error> {
    let maybe_usage = sqlx::query_as!(
        GetTotalUsage,
        r#"SELECT 
            COALESCE(SUM(COALESCE(m.data_size, m.expected_data_size)), 0) as "data_size!",
            COALESCE(SUM(m.metadata_size), 0) as "metadata_size!"
        FROM
            metadata m
        INNER JOIN
            buckets b ON b.id = m.bucket_id
        WHERE
            b.account_id = $1 AND m.state IN ('pending', 'current');"#,
        account_id,
    )
    .fetch_one(&mut *db_conn.0)
    .await;
    match maybe_usage {
        Ok(usage) => Ok(usage.data_size as u64 + usage.metadata_size as u64),
        Err(err) => match err {
            sqlx::Error::RowNotFound => Err(sqlx::Error::RowNotFound),
            _ => Err(err),
        },
>>>>>>> 667e3f1f
    }
    .map(|usage| (usage.data_size + usage.metadata_size) as u64)
}

/// Read the data usage of the given account id.
/// This is the sum of all data_size for all metadata associated with the account in the 'pending' or 'current' state.
/// # Arguments
/// * `account_id` - The id of the account to read.
/// * `db_conn` - The database connection to use.
/// # Return Type
/// Returns the data usage if it exists, otherwise returns an error.
pub async fn read_total_data_usage(
    account_id: &str,
    db_conn: &mut DbConn,
) -> Result<u64, sqlx::Error> {
<<<<<<< HEAD
    let states = format!(
        "\'{}\'",
        metadata_states
            .iter()
            .map(|state| state.to_string())
            .collect::<Vec<String>>()
            .join("', '")
    );

    match bucket_ids {
        Some(bucket_ids) => {
            let bucket_ids = format!("\'{}\'", bucket_ids.join("', '"));
            sqlx::query_as!(
                GetUsage,
                r#"SELECT 
                    COALESCE(SUM(COALESCE(m.data_size, m.expected_data_size)), 0) as "size!"
=======
    let maybe_data_usage = sqlx::query_as!(
        GetUsage,
        r#"SELECT
            COALESCE(SUM(COALESCE(m.data_size, m.expected_data_size)), 0) as "size!"
        FROM
            metadata m
        INNER JOIN
            buckets b ON b.id = m.bucket_id
        WHERE
            b.account_id = $1 AND m.state IN ('pending', 'current');"#,
        account_id,
    )
    .fetch_one(&mut *db_conn.0)
    .await;
    match maybe_data_usage {
        Ok(usage) => Ok(usage.size as u64),
        Err(err) => match err {
            sqlx::Error::RowNotFound => Err(sqlx::Error::RowNotFound),
            _ => Err(err),
        },
    }
}

/// Read the data usage of a given bucket id.
/// This is the sum of all data_size for all metadata associated with the bucket in the 'pending' or 'current' state.
/// # Arguments
/// * `bucket_id` - The id of the bucket to read.
/// * `db_conn` - The database connection to use.
/// # Return Type
/// Returns the data usage if it exists, otherwise returns an error.
pub async fn read_bucket_data_usage(
    bucket_id: &str,
    db_conn: &mut DbConn,
) -> Result<u64, sqlx::Error> {
    let maybe_data_usage = sqlx::query_as!(
        GetUsage,
        r#"SELECT
                    COALESCE(SUM(m.data_size), 0) as "size!"
>>>>>>> 667e3f1f
                FROM
                    metadata m
                WHERE
<<<<<<< HEAD
                    b.account_id = $1 AND m.state IN ($2) AND b.id IN ($3);"#,
                account_id,
                states,
                bucket_ids
            )
            .fetch_one(&mut *db_conn.0)
            .await
        }
        None => {
            sqlx::query_as!(
                GetUsage,
                r#"SELECT 
                COALESCE(SUM(m.data_size), 0) as "size!"
            FROM
                metadata m
            INNER JOIN
                buckets b ON b.id = m.bucket_id
            WHERE
                b.account_id = $1 AND m.state IN ($2);"#,
                account_id,
                states
            )
            .fetch_one(&mut *db_conn.0)
            .await
        }
=======
                    m.bucket_id = $1 AND m.state IN ('pending', 'current');"#,
        bucket_id,
    )
    .fetch_one(&mut *db_conn.0)
    .await;
    match maybe_data_usage {
        Ok(usage) => Ok(usage.size as u64),
        Err(err) => match err {
            sqlx::Error::RowNotFound => Err(sqlx::Error::RowNotFound),
            _ => Err(err),
        },
>>>>>>> 667e3f1f
    }
    .map(|usage| usage.size as u64)
}

#[derive(Serialize)]
struct GetTotalUsage {
    pub data_size: i64,
    pub metadata_size: i64,
}

#[derive(Serialize, FromRow)]
struct GetUsage {
    pub size: i64,
}<|MERGE_RESOLUTION|>--- conflicted
+++ resolved
@@ -497,61 +497,6 @@
 /// * `db_conn` - The database connection to use.
 /// # Return Type
 /// Returns the current data usage if it exists, otherwise returns an error.
-<<<<<<< HEAD
-pub async fn read_usage(
-    account_id: &str,
-    metadata_states: Vec<models::MetadataState>,
-    bucket_ids: Option<Vec<String>>,
-    db_conn: &mut DbConn,
-) -> Result<u64, sqlx::Error> {
-    let states = format!(
-        "\'{}\'",
-        metadata_states
-            .iter()
-            .map(|state| state.to_string())
-            .collect::<Vec<String>>()
-            .join("', '")
-    );
-    match bucket_ids {
-        Some(bucket_ids) => {
-            let bucket_ids = format!("\'{}\'", bucket_ids.join("', '"));
-            sqlx::query_as!(
-                GetTotalUsage,
-                r#"SELECT 
-                    COALESCE(SUM(COALESCE(m.data_size, m.expected_data_size)), 0) as "data_size!",
-                    COALESCE(SUM(m.metadata_size), 0) as "metadata_size!"
-                FROM
-                    metadata m
-                INNER JOIN
-                    buckets b ON b.id = m.bucket_id
-                WHERE
-                    b.account_id = $1 AND m.state IN ($2) AND b.id IN ($3);"#,
-                account_id,
-                states,
-                bucket_ids
-            )
-            .fetch_one(&mut *db_conn.0)
-            .await
-        }
-        None => {
-            sqlx::query_as!(
-                GetTotalUsage,
-                r#"SELECT 
-                COALESCE(SUM(m.data_size), 0) as "data_size!",
-                COALESCE(SUM(m.metadata_size), 0) as "metadata_size!"
-            FROM
-                metadata m
-            INNER JOIN
-                buckets b ON b.id = m.bucket_id
-            WHERE
-                b.account_id = $1 AND m.state IN ($2);"#,
-                account_id,
-                states
-            )
-            .fetch_one(&mut *db_conn.0)
-            .await
-        }
-=======
 pub async fn read_total_usage(account_id: &str, db_conn: &mut DbConn) -> Result<u64, sqlx::Error> {
     let maybe_usage = sqlx::query_as!(
         GetTotalUsage,
@@ -574,9 +519,7 @@
             sqlx::Error::RowNotFound => Err(sqlx::Error::RowNotFound),
             _ => Err(err),
         },
->>>>>>> 667e3f1f
     }
-    .map(|usage| (usage.data_size + usage.metadata_size) as u64)
 }
 
 /// Read the data usage of the given account id.
@@ -590,24 +533,6 @@
     account_id: &str,
     db_conn: &mut DbConn,
 ) -> Result<u64, sqlx::Error> {
-<<<<<<< HEAD
-    let states = format!(
-        "\'{}\'",
-        metadata_states
-            .iter()
-            .map(|state| state.to_string())
-            .collect::<Vec<String>>()
-            .join("', '")
-    );
-
-    match bucket_ids {
-        Some(bucket_ids) => {
-            let bucket_ids = format!("\'{}\'", bucket_ids.join("', '"));
-            sqlx::query_as!(
-                GetUsage,
-                r#"SELECT 
-                    COALESCE(SUM(COALESCE(m.data_size, m.expected_data_size)), 0) as "size!"
-=======
     let maybe_data_usage = sqlx::query_as!(
         GetUsage,
         r#"SELECT
@@ -646,37 +571,9 @@
         GetUsage,
         r#"SELECT
                     COALESCE(SUM(m.data_size), 0) as "size!"
->>>>>>> 667e3f1f
                 FROM
                     metadata m
                 WHERE
-<<<<<<< HEAD
-                    b.account_id = $1 AND m.state IN ($2) AND b.id IN ($3);"#,
-                account_id,
-                states,
-                bucket_ids
-            )
-            .fetch_one(&mut *db_conn.0)
-            .await
-        }
-        None => {
-            sqlx::query_as!(
-                GetUsage,
-                r#"SELECT 
-                COALESCE(SUM(m.data_size), 0) as "size!"
-            FROM
-                metadata m
-            INNER JOIN
-                buckets b ON b.id = m.bucket_id
-            WHERE
-                b.account_id = $1 AND m.state IN ($2);"#,
-                account_id,
-                states
-            )
-            .fetch_one(&mut *db_conn.0)
-            .await
-        }
-=======
                     m.bucket_id = $1 AND m.state IN ('pending', 'current');"#,
         bucket_id,
     )
@@ -688,9 +585,7 @@
             sqlx::Error::RowNotFound => Err(sqlx::Error::RowNotFound),
             _ => Err(err),
         },
->>>>>>> 667e3f1f
     }
-    .map(|usage| usage.size as u64)
 }
 
 #[derive(Serialize)]
