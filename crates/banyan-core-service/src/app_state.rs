--- conflicted
+++ resolved
@@ -1,8 +1,5 @@
-<<<<<<< HEAD
 use std::collections::HashMap;
-=======
 use std::env;
->>>>>>> 3d10bd13
 use std::path::PathBuf;
 use std::sync::Arc;
 
@@ -55,11 +52,8 @@
         let (signing_key, verification_key) =
             load_or_create_service_key(config.signing_key_path())?;
 
-<<<<<<< HEAD
         let registration_channels = Arc::new(Mutex::new(HashMap::new()));
-=======
         let mailgun_signing_key = load_mailgun_signing_key()?;
->>>>>>> 3d10bd13
 
         Ok(Self {
             registration_channels,
