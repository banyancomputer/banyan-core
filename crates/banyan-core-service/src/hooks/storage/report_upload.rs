use axum::extract::{Json, Path, State};
use axum::http::StatusCode;
use axum::response::{IntoResponse, Response};
use banyan_task::TaskLikeExt;
use serde::Deserialize;
use uuid::Uuid;

use crate::app::AppState;
use crate::database::models::Metadata;
use crate::database::DatabaseConnection;
use crate::extractors::StorageProviderIdentity;
use crate::tasks::HostCapacityTask;

/// When a client finishes uploading their data to either staging or a storage host, the storage
/// host will make a request to this end point letting us know that we have all the data safely
/// stored and can mark the associated metadata as ready to be consumed by downstream clients.
pub async fn handler(
    storage_provider: StorageProviderIdentity,
    State(state): State<AppState>,
    Path(metadata_id): Path<Uuid>,
    Json(request): Json<ReportUploadRequest>,
) -> Result<Response, ReportUploadError> {
    let db_metadata_id = metadata_id.to_string();

    let mut database = state.database();
    let mut db_conn = database.acquire().await?;

    redeem_storage_grant(
        &mut db_conn,
        &storage_provider.id,
        &request.storage_authorization_id,
    )
    .await?;
    associate_upload(
        &mut db_conn,
        &storage_provider.id,
        &db_metadata_id,
        &request.storage_authorization_id,
    )
    .await?;

    for block_cid in request.normalized_cids.iter() {
        sqlx::query!("INSERT OR IGNORE INTO blocks (cid) VALUES ($1);", block_cid)
            .execute(&mut *db_conn)
            .await
            .map_err(ReportUploadError::UnableToRecordBlock)?;

        let block_id = sqlx::query_scalar!("SELECT id FROM blocks WHERE cid = $1", block_cid)
            .fetch_one(&mut *db_conn)
            .await
            .map_err(ReportUploadError::UnableToRecordBlock)?;

        // Completeley insert the block location into the database, treating it like we've definitely never seen it before
        sqlx::query!(
            r#"INSERT INTO block_locations
            (block_id, metadata_id, storage_host_id)
            VALUES ($1, $2, $3);"#,
            block_id,
            db_metadata_id,
            storage_provider.id,
        )
        .execute(&mut *db_conn)
        .await
        .map_err(ReportUploadError::UnableToRecordBlock)?;
    }

    let bucket_id = Metadata::get_bucket_id(&mut db_conn, &db_metadata_id)
        .await
        .map_err(ReportUploadError::MarkCurrentFailed)?;

    // TODO: if a storage host is reporting for a piece of metadata in a bucket that has since
    // been soft-deleted, then this will return an error.
    // We should handle that invariant more explicitly.
    Metadata::mark_current(
        &mut db_conn,
        &bucket_id,
        &db_metadata_id,
        Some(request.data_size),
    )
    .await
    .map_err(ReportUploadError::MarkCurrentFailed)?;

<<<<<<< HEAD
    // Close the connection to prevent locking
    db_conn.close().await?;

    // Now, let's re-evaluate the capacity of that storage host
    HostCapacityTask::new(storage_provider.id)
        .enqueue::<banyan_task::SqliteTaskStore>(&mut database)
        .await
        .map_err(ReportUploadError::UnableToEnqueueTask)?;
=======
    // Now that the state has changed, delete any CAR files associated with
    // states that are too old and not snapshotted
    Metadata::delete_outdated(&mut db_conn, &bucket_id)
        .await
        .map_err(ReportUploadError::DeleteOutdatedFailed)?;
>>>>>>> 00968297

    Ok((StatusCode::NO_CONTENT, ()).into_response())
}

#[derive(Deserialize)]
pub struct ReportUploadRequest {
    data_size: i64,
    normalized_cids: Vec<String>,
    storage_authorization_id: String,
}

#[derive(Debug, thiserror::Error)]
pub enum ReportUploadError {
    #[error("failed to run query against database: {0}")]
    QueryFailed(#[from] sqlx::Error),

    #[error("failed to mark the completed upload as current: {0}")]
    MarkCurrentFailed(sqlx::Error),

    #[error("failed to delete the metadatas no longer needed: {0}")]
    DeleteOutdatedFailed(sqlx::Error),

    #[error("failed to associate finalized uploaded with storage host")]
    NoUploadAssociation(sqlx::Error),

    #[error("failed to register storage grant as redeemed: {0}")]
    RedeemFailed(sqlx::Error),

    #[error("error occurred while recording a blocks present: {0}")]
    UnableToRecordBlock(sqlx::Error),

    #[error("could not enqueue task: {0}")]
    UnableToEnqueueTask(banyan_task::TaskStoreError),
}

impl IntoResponse for ReportUploadError {
    fn into_response(self) -> Response {
        tracing::error!("{self}");
        let err_msg = serde_json::json!({"msg": "internal server error"});
        (StatusCode::INTERNAL_SERVER_ERROR, Json(err_msg)).into_response()
    }
}

async fn associate_upload(
    conn: &mut DatabaseConnection,
    provider_id: &str,
    metadata_id: &str,
    authorization_id: &str,
) -> Result<(), ReportUploadError> {
    sqlx::query!(
        r#"INSERT INTO storage_hosts_metadatas_storage_grants
               (storage_host_id, metadata_id, storage_grant_id)
               VALUES ($1, $2, $3);"#,
        provider_id,
        metadata_id,
        authorization_id,
    )
    .execute(&mut *conn)
    .await
    .map_err(ReportUploadError::NoUploadAssociation)?;

    Ok(())
}
async fn redeem_storage_grant(
    conn: &mut DatabaseConnection,
    provider_id: &str,
    authorization_id: &str,
) -> Result<(), ReportUploadError> {
    sqlx::query!(
        r#"UPDATE storage_grants
               SET redeemed_at = CURRENT_TIMESTAMP
               WHERE storage_host_id = $1
                   AND id = $2
                   AND redeemed_at IS NULL;"#,
        provider_id,
        authorization_id,
    )
    .execute(&mut *conn)
    .await
    .map_err(ReportUploadError::RedeemFailed)?;

    Ok(())
}<|MERGE_RESOLUTION|>--- conflicted
+++ resolved
@@ -80,7 +80,11 @@
     .await
     .map_err(ReportUploadError::MarkCurrentFailed)?;
 
-<<<<<<< HEAD
+    // Now that the state has changed, mark old unsnapshotted metadatas as being deleted
+    Metadata::delete_outdated(&mut db_conn, &bucket_id)
+        .await
+        .map_err(ReportUploadError::DeleteOutdatedFailed)?;
+
     // Close the connection to prevent locking
     db_conn.close().await?;
 
@@ -89,13 +93,6 @@
         .enqueue::<banyan_task::SqliteTaskStore>(&mut database)
         .await
         .map_err(ReportUploadError::UnableToEnqueueTask)?;
-=======
-    // Now that the state has changed, delete any CAR files associated with
-    // states that are too old and not snapshotted
-    Metadata::delete_outdated(&mut db_conn, &bucket_id)
-        .await
-        .map_err(ReportUploadError::DeleteOutdatedFailed)?;
->>>>>>> 00968297
 
     Ok((StatusCode::NO_CONTENT, ()).into_response())
 }
