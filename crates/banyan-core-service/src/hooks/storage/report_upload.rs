--- conflicted
+++ resolved
@@ -82,12 +82,8 @@
         .map_err(ReportUploadError::DeleteOutdatedFailed)?;
 
     // Now, let's re-evaluate the capacity of that storage host
-<<<<<<< HEAD
     HostCapacityTask::new(storage_provider.id)
         .enqueue::<SqliteTaskStore>(&mut db_conn)
-=======
-    HostCapacityTask::new(storage_provider.id.clone())
-        .enqueue::<banyan_task::SqliteTaskStore>(&mut db_conn)
         .await
         .map_err(ReportUploadError::UnableToEnqueueTask)?;
 
@@ -103,9 +99,6 @@
 
     ReportUserConsumptionTask::new(user_id)
         .enqueue::<banyan_task::SqliteTaskStore>(&mut db_conn)
->>>>>>> 6a25468c
-        .await
-        .map_err(ReportUploadError::UnableToEnqueueTask)?;
 
     // Close the connection to prevent locking
     db_conn.close().await?;
