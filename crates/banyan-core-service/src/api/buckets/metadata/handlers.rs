--- conflicted
+++ resolved
@@ -299,15 +299,7 @@
     let storage_host = match db::select_storage_host(&mut db_conn).await {
         Ok(sh) => sh,
         Err(err) => {
-<<<<<<< HEAD
             return CoreError::default_error(Some(&format!("unable to read storage host: {err}")))
-=======
-            tracing::error!("unable to select storage host: {err}");
-            return (
-                StatusCode::INTERNAL_SERVER_ERROR,
-                "internal server error".to_string(),
-            )
->>>>>>> 0063490b
                 .into_response();
         }
     };
