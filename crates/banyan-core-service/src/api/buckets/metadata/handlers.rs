--- conflicted
+++ resolved
@@ -282,11 +282,7 @@
                 return (
                     StatusCode::OK,
                     axum::Json(responses::PushMetadataResponse {
-<<<<<<< HEAD
-                        id: cr.id,
-=======
                         id: current_metadata.id.to_string(),
->>>>>>> 667e3f1f
                         state: models::MetadataState::Current,
                         storage_host: None,
                         storage_authorization: None,
