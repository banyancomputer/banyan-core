--- conflicted
+++ resolved
@@ -242,22 +242,14 @@
 
     let mut storage_authorization: Option<String> = None;
 
-<<<<<<< HEAD
     // We need to take into account all the data the user currently has stored in at the storage
     // host. We need to take that into account in addition to the newly requested capacity to
     // determine if we need to issue a new grant authorization.
-    //
-    // todo(sstelfox): This was your stopping point, query for all the existing data the user has
-    // stored at the select storage hots.
-
-    if user_report.authorization_available() < needed_capacity {
-        let new_authorized_capacity = rounded_storage_authorization(&user_report, needed_capacity);
-=======
     let total_required_capacity = user_report.current_consumption() + new_required_capacity;
+
     if user_report.authorization_available() < total_required_capacity {
         let new_authorized_capacity =
             rounded_storage_authorization(&user_report, total_required_capacity);
->>>>>>> 3efcc091
 
         let authorization_grant = NewStorageGrant {
             storage_host_id: &storage_host.id,
