--- conflicted
+++ resolved
@@ -6,11 +6,10 @@
 use banyan_task::TaskLikeExt;
 use cid::multibase::Base;
 use cid::Cid;
-use time::OffsetDateTime;
 use uuid::Uuid;
 
 use crate::app::AppState;
-use crate::database::models::{SnapshotState, User};
+use crate::database::models::SnapshotState;
 use crate::extractors::UserIdentity;
 use crate::tasks::{CreateDealsTask, BLOCK_SIZE};
 
@@ -20,13 +19,8 @@
     Path((bucket_id, metadata_id)): Path<(Uuid, Uuid)>,
     Json(request): Json<BTreeSet<Cid>>,
 ) -> Result<Response, CreateSnapshotError> {
-<<<<<<< HEAD
-    let mut database = state.database();
-    let mut conn = database
-=======
     let database = state.database();
     let mut transaction = database
->>>>>>> 6a5abdeb
         .begin()
         .await
         .map_err(CreateSnapshotError::SaveFailed)?;
@@ -39,8 +33,7 @@
         ));
     }
 
-    let user = User::by_id(&mut conn, &user_identity.id().to_string()).await?;
-
+    let user_id = user_identity.id().to_string();
     let metadata_id = sqlx::query_scalar!(
         r#"SELECT m.id FROM metadata AS m
                JOIN buckets AS b ON m.bucket_id = b.id
@@ -50,11 +43,11 @@
                    AND m.id = $3
                    AND m.state != 'deleted'
                    AND s.id IS NULL;"#,
-        user.id,
+        user_id,
         bucket_id,
         metadata_id,
     )
-    .fetch_optional(&mut *conn)
+    .fetch_optional(&mut *transaction)
     .await
     .map_err(CreateSnapshotError::MetadataUnavailable)?
     .ok_or(CreateSnapshotError::NotFound)?;
@@ -69,33 +62,17 @@
         .collect::<Result<Vec<_>, _>>()?;
 
     let size_estimate = normalized_cids.len() as i64 * BLOCK_SIZE;
-    let remaining_tokens = user.remaining_tokens(&mut conn).await?;
-    let tokens_used = size_estimate;
-
-    tracing::info!(
-        "snapshot size_estimate: {}, remaining_tokens: {}",
-        size_estimate,
-        remaining_tokens
-    );
-
-    // Error and exit if the user doesn't have enough token
-    if tokens_used > remaining_tokens {
-        return Err(CreateSnapshotError::InsufficientStorage);
-    }
 
     let pending_state = SnapshotState::Pending.to_string();
-    let now = OffsetDateTime::now_utc();
     let snapshot_id = sqlx::query_scalar!(
-        r#"INSERT INTO snapshots (metadata_id, state, size, tokens_used, created_at)
-               VALUES ($1, $2, $3, $4, $5)
+        r#"INSERT INTO snapshots (metadata_id, state, size)
+               VALUES ($1, $2, $3)
                RETURNING id;"#,
         metadata_id,
         pending_state,
         size_estimate,
-        tokens_used,
-        now,
     )
-    .fetch_one(&mut *conn)
+    .fetch_one(&mut *transaction)
     .await
     .map_err(CreateSnapshotError::SaveFailed)?;
 
@@ -124,7 +101,7 @@
 
         let res = builder
             .build()
-            .execute(&mut *conn)
+            .execute(&mut *transaction)
             .await
             .map_err(CreateSnapshotError::BlockAssociationFailed)?;
 
@@ -137,9 +114,6 @@
         }
     }
 
-<<<<<<< HEAD
-    conn.commit()
-=======
     CreateDealsTask::new(snapshot_id.clone())
         .enqueue::<banyan_task::SqliteTaskStore>(&mut *transaction)
         .await
@@ -147,7 +121,6 @@
 
     transaction
         .commit()
->>>>>>> 6a5abdeb
         .await
         .map_err(CreateSnapshotError::TransactionFailure)?;
 
@@ -172,9 +145,6 @@
     #[error("associating the snapshot with the block cid failed: {0}")]
     BlockAssociationFailed(sqlx::Error),
 
-    #[error("insufficient storage!")]
-    InsufficientStorage,
-
     #[error("association mismatch: {0}")]
     AssociationMismatch(String),
 
@@ -186,9 +156,6 @@
 
     #[error("could not enqueue task: {0}")]
     UnableToEnqueueTask(banyan_task::TaskStoreError),
-
-    #[error("Database error: {0}")]
-    Database(#[from] sqlx::Error),
 }
 
 impl IntoResponse for CreateSnapshotError {
@@ -294,12 +261,6 @@
         )
         .await;
 
-        // Make sure the user has capacity
-        let mut user = crate::database::models::User::by_id(&mut conn, &user_id)
-            .await
-            .unwrap();
-        user.award_tokens(&mut conn).await.unwrap();
-
         let res = handler(
             UserIdentity::Session(get_or_create_session(&mut conn, &user_id).await),
             mock_app_state(db.clone()),
