--- conflicted
+++ resolved
@@ -133,25 +133,7 @@
     mut db_conn: DbConn,
     Path(bucket_id): Path<Uuid>,
 ) -> impl IntoResponse {
-    let account_id = api_token.subject;
     let bucket_id = bucket_id.to_string();
-    // If this Account is not allowed to read this Bucket
-    if let Err(err) = db::authorize_bucket(&account_id, &bucket_id, &mut db_conn).await {
-        // Return error response if not
-        sqlx_error_to_response(err, "read", "bucket")
-    } else {
-        // Observable usage is sum of data in current state for the requested bucket
-        let metadata_states = vec![models::MetadataState::Current];
-        let bucket_ids = Some(vec![bucket_id]);
-        // Read the data usage
-        match db::read_data_usage(&account_id, metadata_states, bucket_ids, &mut db_conn).await {
-            Ok(usage) => Json(responses::GetUsage { size: usage }).into_response(),
-            Err(err) => sqlx_error_to_response(err, "get", "bucket usage"),
-        }
-    }
-<<<<<<< HEAD
-=======
-
     // Observable usage is sum of data in current state for the requested bucket
     let response = match db::read_bucket_data_usage(&bucket_id, &mut db_conn).await {
         Ok(usage) => responses::GetUsage { size: usage },
@@ -170,20 +152,11 @@
         },
     };
     Json(response).into_response()
->>>>>>> 667e3f1f
 }
 
 /// Return the current DATA usage for the account. Query metadata in the current state of the account
 pub async fn get_total_usage(api_token: ApiToken, mut db_conn: DbConn) -> impl IntoResponse {
     let account_id = api_token.subject;
-<<<<<<< HEAD
-    let metadata_states = vec![models::MetadataState::Current];
-    let bucket_ids = None;
-    match db::read_data_usage(&account_id, metadata_states, bucket_ids, &mut db_conn).await {
-        Ok(usage) => Json(responses::GetUsage { size: usage }).into_response(),
-        Err(err) => sqlx_error_to_response(err, "get", "total bucket usage"),
-    }
-=======
     let response = match db::read_total_data_usage(&account_id, &mut db_conn).await {
         Ok(usage) => responses::GetUsage { size: usage },
         Err(err) => match err {
@@ -201,7 +174,6 @@
         },
     };
     Json(response).into_response()
->>>>>>> 667e3f1f
 }
 
 pub async fn get_usage_limit(_api_token: ApiToken) -> impl IntoResponse {
