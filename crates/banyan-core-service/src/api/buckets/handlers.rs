use axum::extract::{self, Json, Path};
use axum::http::StatusCode;
use axum::response::{IntoResponse, Response};
use uuid::Uuid;
use validify::Validate;

use crate::api::buckets::{keys, requests, responses};
use crate::error::CoreError;
use crate::extractors::{ApiToken, DbConn};
use crate::utils::db;

/// Initialze a new bucket with initial key material.
pub async fn create(
    api_token: ApiToken,
    mut db_conn: DbConn,
    Json(new_bucket): extract::Json<requests::CreateBucket>,
) -> impl IntoResponse {
    if let Err(errors) = new_bucket.validate() {
        (
            StatusCode::BAD_REQUEST,
            format!("invalid bucket creation request: {:?}", errors.errors()),
        )
            .into_response()
    } else {
        // Create the Bucket
        match db::create_bucket(
            &api_token.subject,
            &new_bucket.name,
            &new_bucket.r#type,
            &new_bucket.storage_class,
            &mut db_conn,
        )
        .await
        {
            // If we successfully created the resource
            Ok(bucket_resource) => {
                // Create the initial Bucket Key
                match db::create_bucket_key(
                    &bucket_resource.id,
                    &new_bucket.initial_bucket_key_pem,
                    &mut db_conn,
                )
                .await
                {
                    // If we successfully created that too
                    Ok(key_resource) => {
                        // Create a response
                        let response = responses::CreateBucket {
                            id: bucket_resource.id,
                            name: new_bucket.name,
                            r#type: new_bucket.r#type,
                            storage_class: new_bucket.storage_class,
                            initial_bucket_key: keys::responses::CreateBucketKey {
                                id: key_resource.id,
                                approved: true,
                            },
                        };

                        // Return it
                        (StatusCode::OK, Json(response)).into_response()
                    }
                    Err(err) => CoreError::sqlx_error(err, "create", "bucket key").into_response(),
                }
            }
            Err(err) => CoreError::sqlx_error(err, "create", "bucket").into_response(),
        }
    }
}

// TODO: pagination
/// Read all buckets associated with the calling account
pub async fn read_all(api_token: ApiToken, mut db_conn: DbConn) -> impl IntoResponse {
    let account_id = api_token.subject;
    match db::read_all_buckets(&account_id, &mut db_conn).await {
        Ok(buckets) => Json(responses::ReadBuckets(
            buckets
                .into_iter()
                .map(|bucket| responses::ReadBucket {
                    id: bucket.id,
                    name: bucket.name,
                    r#type: bucket.r#type,
                    storage_class: bucket.storage_class,
                })
                .collect::<Vec<_>>(),
        ))
        .into_response(),
        Err(err) => CoreError::sqlx_error(err, "read", "all buckets").into_response(),
    }
}

// TODO: Should this be authenticated or not?
/// Read a single bucket by id. Also search and return by account id
pub async fn read(
    api_token: ApiToken,
    mut db_conn: DbConn,
    Path(bucket_id): Path<Uuid>,
) -> impl IntoResponse {
    let account_id = api_token.subject;
    let bucket_id = bucket_id.to_string();
    match db::read_bucket(&account_id, &bucket_id, &mut db_conn).await {
        Ok(bucket) => Json(responses::ReadBucket {
            id: bucket.id,
            name: bucket.name,
            r#type: bucket.r#type,
            storage_class: bucket.storage_class,
        })
        .into_response(),
        Err(err) => CoreError::sqlx_error(err, "read", "bucket").into_response(),
    }
}

/// Delete a Bucket
pub async fn delete(
    api_token: ApiToken,
    mut db_conn: DbConn,
    Path(bucket_id): Path<Uuid>,
) -> Response {
    let account_id = api_token.subject;
    let bucket_id = bucket_id.to_string();
<<<<<<< HEAD
    match db::delete_bucket(&account_id, &bucket_id, &mut db_conn).await {
        Ok(bucket) => Json(responses::DeleteBucket {
            id: bucket.id,
            name: bucket.name,
        })
        .into_response(),
        Err(err) => CoreError::sqlx_error(err, "delete", "bucket").into_response(),
    }
=======

    if let Err(err) = db::delete_bucket(&account_id, &bucket_id, &mut db_conn).await {
        match err {
            sqlx::Error::RowNotFound => {
                return (StatusCode::NOT_FOUND, format!("bucket not found: {err}")).into_response();
            }
            _ => {
                tracing::error!("unable to delete bucket: {err}");
                return (
                    StatusCode::INTERNAL_SERVER_ERROR,
                    "internal server error".to_string(),
                )
                    .into_response();
            }
        }
    }

    (StatusCode::NO_CONTENT, ()).into_response()
>>>>>>> 0063490b
}

/// Return the current DATA usage for the bucket. Query metadata in the current state of the bucket
pub async fn get_usage(
    api_token: ApiToken,
    mut db_conn: DbConn,
    Path(bucket_id): Path<Uuid>,
) -> impl IntoResponse {
    let bucket_id = bucket_id.to_string();
    // Observable usage is sum of data in current state for the requested bucket
    let response = match db::read_bucket_data_usage(&bucket_id, &mut db_conn).await {
        Ok(usage) => responses::GetUsage { size: usage },
        Err(err) => match err {
            sqlx::Error::RowNotFound => {
                return (StatusCode::NOT_FOUND, format!("bucket not found: {err}")).into_response();
            }
            _ => {
                tracing::error!("unable to read bucket: {err}");
                return (
                    StatusCode::INTERNAL_SERVER_ERROR,
                    "internal server error".to_string(),
                )
                    .into_response();
            }
        },
    };
    Json(response).into_response()
}

/// Return the current DATA usage for the account. Query metadata in the current state of the account
pub async fn get_total_usage(api_token: ApiToken, mut db_conn: DbConn) -> impl IntoResponse {
    let account_id = api_token.subject;
    let response = match db::read_total_data_usage(&account_id, &mut db_conn).await {
        Ok(usage) => responses::GetUsage { size: usage },
        Err(err) => match err {
            sqlx::Error::RowNotFound => {
                return (StatusCode::NOT_FOUND, format!("bucket not found: {err}")).into_response();
            }
            _ => {
                tracing::error!("unable to read bucket: {err}");
                return (
                    StatusCode::INTERNAL_SERVER_ERROR,
                    "internal server error".to_string(),
                )
                    .into_response();
            }
        },
    };
    Json(response).into_response()
}

pub async fn get_usage_limit(_api_token: ApiToken) -> impl IntoResponse {
    Json(responses::GetUsage {
        // 5 TiB
        size: 5 * 1024 * 1024 * 1024 * 1024,
    })
    .into_response()
}<|MERGE_RESOLUTION|>--- conflicted
+++ resolved
@@ -117,40 +117,16 @@
 ) -> Response {
     let account_id = api_token.subject;
     let bucket_id = bucket_id.to_string();
-<<<<<<< HEAD
-    match db::delete_bucket(&account_id, &bucket_id, &mut db_conn).await {
-        Ok(bucket) => Json(responses::DeleteBucket {
-            id: bucket.id,
-            name: bucket.name,
-        })
-        .into_response(),
-        Err(err) => CoreError::sqlx_error(err, "delete", "bucket").into_response(),
+    if let Err(err) = db::delete_bucket(&account_id, &bucket_id, &mut db_conn).await {
+        CoreError::sqlx_error(err, "delete", "bucket").into_response()
+    } else {
+        (StatusCode::NO_CONTENT, ()).into_response()
     }
-=======
-
-    if let Err(err) = db::delete_bucket(&account_id, &bucket_id, &mut db_conn).await {
-        match err {
-            sqlx::Error::RowNotFound => {
-                return (StatusCode::NOT_FOUND, format!("bucket not found: {err}")).into_response();
-            }
-            _ => {
-                tracing::error!("unable to delete bucket: {err}");
-                return (
-                    StatusCode::INTERNAL_SERVER_ERROR,
-                    "internal server error".to_string(),
-                )
-                    .into_response();
-            }
-        }
-    }
-
-    (StatusCode::NO_CONTENT, ()).into_response()
->>>>>>> 0063490b
 }
 
 /// Return the current DATA usage for the bucket. Query metadata in the current state of the bucket
 pub async fn get_usage(
-    api_token: ApiToken,
+    _api_token: ApiToken,
     mut db_conn: DbConn,
     Path(bucket_id): Path<Uuid>,
 ) -> impl IntoResponse {
