--- conflicted
+++ resolved
@@ -2,58 +2,39 @@
 use axum::http::StatusCode;
 use axum::response::{IntoResponse, Response};
 use axum::Json;
+use sqlx::SqliteConnection;
 
 use crate::app::AppState;
-<<<<<<< HEAD
 use crate::database::models::User;
-=======
 use crate::database::models::{ConsumedStorage, Snapshot};
->>>>>>> d3b1a2fd
 use crate::extractors::UserIdentity;
 
 pub async fn handler(
     user_identity: UserIdentity,
     State(state): State<AppState>,
-<<<<<<< HEAD
 ) -> Result<Response, UsageError> {
-    let database = state.database();
-    let mut trans = database.begin().await?;
-    let user_id = user_identity.id().to_string();
-    let user = User::find_by_id(&mut trans, &user_id)
-        .await?
-        .ok_or(UsageError::NotFound)?;
-    let hot_usage = user.hot_usage(&mut trans).await?.total();
-    let archival_usage = user.archival_usage(&mut trans).await?;
-
-    let resp = serde_json::json!({
-        // Let's deprecate this from future versions once clients can accept the new version
-        "size": hot_usage,
-        // These will actually stay, imo
-        "hot_usage": hot_usage,
-        "archival_usage": archival_usage,
-=======
-) -> Result<Response, CurrentTotalUsageError> {
     let database = state.database();
     let user_id = user_identity.id().to_string();
 
     let mut conn = database.acquire().await?;
-    let hot_storage = ConsumedStorage::total_consumption_for_user(&mut conn, &user_id).await?;
-    let archival_storage = Snapshot::total_usage_for_user(&mut conn, &user_id).await?;
+    let user = User::find_by_id(&mut conn, &user_id)
+        .await?
+        .ok_or(UsageError::NotFound)?;
+    let hot_storage = user.hot_usage(&mut conn).await?;
+    let archival_storage = user.archival_usage(&mut conn).await?;
 
     let resp = serde_json::json!({
         "hot_storage": hot_storage.data_size + hot_storage.meta_size,
         "archival_storage": archival_storage,
->>>>>>> d3b1a2fd
     });
+
     Ok((StatusCode::OK, Json(resp)).into_response())
 }
 
 #[derive(Debug, thiserror::Error)]
-<<<<<<< HEAD
 pub enum UsageError {
     #[error("an error occurred querying the database: {0}")]
     DatabaseFailure(#[from] sqlx::Error),
-
     #[error("associated data couldn't be found")]
     NotFound,
 }
@@ -72,26 +53,5 @@
                 (StatusCode::INTERNAL_SERVER_ERROR, Json(err_msg)).into_response()
             }
         }
-=======
-pub enum CurrentTotalUsageError {
-    #[error("failed to calculate current total usage: {0}")]
-    DatabaseFailure(#[from] sqlx::Error),
-}
-
-impl IntoResponse for CurrentTotalUsageError {
-    fn into_response(self) -> Response {
-        let (status_code, msg) = match self {
-            CurrentTotalUsageError::DatabaseFailure(_) => {
-                tracing::error!("{self}");
-                (
-                    StatusCode::INTERNAL_SERVER_ERROR,
-                    "backend service experienced an issue servicing the request",
-                )
-            }
-        };
-
-        let err_msg = serde_json::json!({"msg": msg});
-        (status_code, Json(err_msg)).into_response()
->>>>>>> d3b1a2fd
     }
 }