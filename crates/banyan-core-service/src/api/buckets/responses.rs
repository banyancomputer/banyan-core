--- conflicted
+++ resolved
@@ -34,13 +34,5 @@
 pub struct PublicKeySummary {
     pub approved: bool,
     pub fingerprint: String,
-<<<<<<< HEAD
-    pub public_key: String,
-}
-=======
     pub pem: String,
-}
-
-#[derive(Serialize)]
-pub struct ProtectedKey(pub String);
->>>>>>> fed14b98
+}