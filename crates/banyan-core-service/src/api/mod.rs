use std::error::Error;

use axum::body::HttpBody;
use axum::Router;
use tower_http::cors::CorsLayer;

mod auth;
mod blocks;
mod buckets;
pub mod models;
mod share;
mod users;

use crate::app::AppState;

pub fn router<B>(state: AppState) -> Router<AppState, B>
where
    B: HttpBody + Send + 'static,
    B::Data: Send + 'static,
    Box<dyn Error + Send + Sync + 'static>: From<B::Error>,
    bytes::Bytes: From<<B as HttpBody>::Data>,
{
    // TODO: Ideally this would have a wrapper method to allow per route method configuration or
    // even better something that inspected the route matches and applied the correct method config
    // for that path...
    // TODO: Find the right cors config for this
    let cors_layer = CorsLayer::very_permissive();

    Router::new()
        .nest("/auth", auth::router(state.clone()))
        .nest("/users", users::router(state.clone()))
        .nest("/blocks", blocks::router(state.clone()))
        .nest("/buckets", buckets::router(state.clone()))
<<<<<<< HEAD
        .nest("/share", share::router(state.clone()))
        .with_state(state)
=======
>>>>>>> a2a04ef3
        .layer(cors_layer)
        .with_state(state)
}<|MERGE_RESOLUTION|>--- conflicted
+++ resolved
@@ -31,11 +31,7 @@
         .nest("/users", users::router(state.clone()))
         .nest("/blocks", blocks::router(state.clone()))
         .nest("/buckets", buckets::router(state.clone()))
-<<<<<<< HEAD
         .nest("/share", share::router(state.clone()))
-        .with_state(state)
-=======
->>>>>>> a2a04ef3
         .layer(cors_layer)
         .with_state(state)
 }