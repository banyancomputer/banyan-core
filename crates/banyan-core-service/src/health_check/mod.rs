--- conflicted
+++ resolved
@@ -7,21 +7,10 @@
 use tower_http::cors::{Any, CorsLayer};
 use tower_http::limit::RequestBodyLimitLayer;
 
-<<<<<<< HEAD
-mod error;
-pub mod handlers;
-mod responses;
-mod service;
-
-pub use error::Error as HealthCheckError;
-pub use responses::Response as HealthCheckResponse;
-pub use service::Service as HealthCheckService;
-=======
 mod data_source;
 mod liveness;
 mod readiness;
 mod version;
->>>>>>> b406771b
 
 use crate::app::AppState;
 
@@ -41,18 +30,10 @@
         .allow_credentials(false);
 
     Router::new()
-<<<<<<< HEAD
-        .route("/healthz", get(handlers::liveness_check))
-        .route("/readyz", get(handlers::readiness_check))
-        .route("/version", get(handlers::version))
-        .layer(cors_layer)
-        .layer(RequestBodyLimitLayer::new(REQUEST_BODY_LIMIT))
-=======
         .route("/healthz", get(liveness::handler))
         .route("/readyz", get(readiness::handler))
         .route("/version", get(version::handler))
         .layer(cors_layer)
         .layer(RequestBodyLimitLayer::new(HEALTHCHECK_REQUEST_SIZE_LIMIT))
->>>>>>> b406771b
         .with_state(state)
 }