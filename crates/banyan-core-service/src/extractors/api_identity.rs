#![allow(dead_code)]

use std::sync::OnceLock;

use axum::async_trait;
use axum::extract::rejection::TypedHeaderRejection;
use axum::extract::{FromRef, FromRequestParts, TypedHeader};
use axum::headers::authorization::Bearer;
use axum::headers::Authorization;
use axum::http::request::Parts;
use axum::http::StatusCode;
use axum::response::IntoResponse;
use axum::{Json, RequestPartsExt};
use jsonwebtoken::{decode, decode_header, Algorithm, DecodingKey, Validation};
use serde::{Deserialize, Serialize};

use crate::database::Database;

// Allow 15 minute token windows for now, this is likely to change in the future
pub const EXPIRATION_WINDOW_SECS: u64 = 900;

static KEY_ID_VALIDATOR: OnceLock<regex::Regex> = OnceLock::new();

const KEY_ID_REGEX: &str = r"^[0-9a-f]{2}{20}$";

#[derive(Deserialize, Serialize)]
#[serde(deny_unknown_fields)]
pub struct ApiToken {
    #[serde(rename = "iat")]
    pub issued_at: u64,

    #[serde(rename = "nonce")]
    pub nonce: Option<String>,

    #[serde(rename = "exp")]
    pub expiration: u64,

    #[serde(rename = "nbf")]
    pub not_before: u64,

    #[serde(rename = "aud")]
    pub audience: String,

    #[serde(rename = "sub")]
    pub subject: String,
}

impl ApiToken {
    pub fn subject(&self) -> String {
        self.subject.clone()
    }
}

pub struct ApiIdentity {
    pub account_id: String,
    pub user_id: String,
    pub device_api_key_id: String,
    pub device_api_key_fingerprint: String,
}

#[async_trait]
impl<S> FromRequestParts<S> for ApiIdentity
where
    Database: FromRef<S>,
    S: Send + Sync,
{
    type Rejection = ApiIdentityError;

    async fn from_request_parts(parts: &mut Parts, state: &S) -> Result<Self, Self::Rejection> {
        let key_regex = KEY_ID_VALIDATOR.get_or_init(|| regex::Regex::new(KEY_ID_REGEX).unwrap());

        let TypedHeader(Authorization(bearer)) = parts
            .extract::<TypedHeader<Authorization<Bearer>>>()
            .await
            .map_err(ApiIdentityError::MissingHeader)?;
        let mut token_validator = Validation::new(Algorithm::ES384);

        // Allow +/- 20 sec clock skew off the expiration and not before time
        token_validator.leeway = 20;

        // TODO: eventually implement aud restriction
        // Restrict audience as our clients will use the same API key for authorization to multiple
        // services
<<<<<<< HEAD
        token_validator.set_audience(&["banyan-platform"]);

=======
        // token_validator.set_audience(&["banyan-platform"]);
>>>>>>> 5e98c8bb
        // Require all of our keys except for the attestations and proofs
        token_validator.set_required_spec_claims(&["exp", "nbf", "sub", "iat"]);

        let token = bearer.token();
        let header_data = decode_header(token).map_err(ApiIdentityError::FormatError)?;

        let key_id = match header_data.kid {
            Some(key_id) if key_regex.is_match(key_id.as_str()) => key_id,
            Some(val) => { tracing::info!("api_identity_val: {}", val); return Err(ApiIdentityError::BadKeyFormat)},
            None => return Err(ApiIdentityError::UnidentifiedKey),
        };

        let database = Database::from_ref(state);

        tracing::info!("searching for key_id: {:?}", key_id);

        let db_device_api_key = sqlx::query_as!(
            DeviceApiKey,
            r#"SELECT dak.id, a.id as account_id, a.userId as user_id, dak.pem
                   FROM device_api_keys AS dak
                   JOIN accounts AS a ON dak.account_id = a.id
                   WHERE dak.fingerprint = $1;"#,
            key_id
        )
        .fetch_one(&database)
        .await
        .map_err(ApiIdentityError::DeviceApiKeyNotFound)?;

        let key = DecodingKey::from_ec_pem(db_device_api_key.pem.as_bytes())
            .map_err(|err| ApiIdentityError::DatabaseCorrupt(db_device_api_key.id.clone(), err))?;

        // TODO: we probably want to use device keys to sign this instead of a
        // static AES key, this works for now
        let token_data = decode::<ApiToken>(token, &key, &token_validator).map_err(|err| {
            tracing::info!("real error: {}", err);
            ApiIdentityError::FormatError(err)
        })?;

        let claims = token_data.claims;

        match claims.expiration.checked_sub(claims.not_before) {
            Some(duration) => {
                if duration > EXPIRATION_WINDOW_SECS {
                    return Err(ApiIdentityError::ExtremeTokenValidity);
                }
            }
            None => {
                // the not before value was after the expiration, a negative duration is never
                // valid and we should immediate reject it
                return Err(ApiIdentityError::NeverValid);
            }
        }

        if db_device_api_key.account_id != claims.subject {
            return Err(ApiIdentityError::MismatchedSubject);
        }

        let api_identity = ApiIdentity {
            account_id: claims.subject,
            user_id: db_device_api_key.user_id,
            device_api_key_id: db_device_api_key.id,
            device_api_key_fingerprint: key_id,
        };

        Ok(api_identity)
    }
}

#[derive(Debug, thiserror::Error)]
pub enum ApiIdentityError {
    #[error("key format in JWT header wasn't valid")]
    BadKeyFormat,

    #[error("public key '{0}' stored in database is corrupted")]
    DatabaseCorrupt(String, jsonwebtoken::errors::Error),

    #[error("unable to lookup device API key in database")]
    DeviceApiKeyNotFound(sqlx::Error),

    #[error("the provided token's validity range is outside our allowed range")]
    ExtremeTokenValidity,

    #[error("format of the provided bearer token didn't meet our requirements")]
    FormatError(jsonwebtoken::errors::Error),

    #[error("no Authorization header was present in request to protected route")]
    MissingHeader(TypedHeaderRejection),

    #[error("token had a valid signature but the key was not owned by the represented subject")]
    MismatchedSubject,

    #[error("authorization token doesn't become valid until after it has already expired")]
    NeverValid,

    #[error(
        "header didn't include kid required to lookup the appropriate authentication mechanism"
    )]
    UnidentifiedKey,
}

impl IntoResponse for ApiIdentityError {
    fn into_response(self) -> axum::response::Response {
        // Report to the CLI, not to the end user. Don't give attackers knowledge of what we didn't
        // like about their request
        use crate::utils::collect_error_messages;
        tracing::error!("authentication failed: {:?}", &collect_error_messages(self));

        let err_msg = serde_json::json!({ "msg": "not authorized" });
        (StatusCode::UNAUTHORIZED, Json(err_msg)).into_response()
    }
}

#[derive(sqlx::FromRow)]
struct DeviceApiKey {
    id: String,
    account_id: String,
    user_id: String,
    pem: String,
}<|MERGE_RESOLUTION|>--- conflicted
+++ resolved
@@ -81,12 +81,7 @@
         // TODO: eventually implement aud restriction
         // Restrict audience as our clients will use the same API key for authorization to multiple
         // services
-<<<<<<< HEAD
-        token_validator.set_audience(&["banyan-platform"]);
-
-=======
         // token_validator.set_audience(&["banyan-platform"]);
->>>>>>> 5e98c8bb
         // Require all of our keys except for the attestations and proofs
         token_validator.set_required_spec_claims(&["exp", "nbf", "sub", "iat"]);
 
