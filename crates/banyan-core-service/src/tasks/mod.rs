mod create_deals;
mod delete_staging_data;
mod email;
mod host_capacity;
mod prune_blocks;
mod redistribute_staging_data;
mod report_all_storage_hosts_consumption;
mod report_all_users_consumption;
mod report_storage_host_consumption;
mod report_user_consumption;

use banyan_task::{QueueConfig, SqliteTaskStore, TaskLike, TaskLikeExt, TaskState, WorkerPool};
pub use create_deals::{CreateDealsTask, BLOCK_SIZE};
pub use delete_staging_data::DeleteStagingDataTask;
#[allow(unused_imports)]
pub use email::{
    EmailTaskContext, EmailTaskError, GaReleaseEmailTask, PaymentFailedEmailTask,
    ProductInvoiceEmailTask, ReachingStorageLimitEmailTask, ScheduledMaintenanceEmailTask,
};
pub use host_capacity::HostCapacityTask;
pub use prune_blocks::PruneBlocksTask;
pub use report_storage_host_consumption::ReportStorageHostConsumptionTask;
pub use report_user_consumption::ReportUserConsumptionTask;
use tokio::sync::watch;
use tokio::task::JoinHandle;

use crate::app::AppState;
use crate::database::DatabaseConnection;
use crate::tasks::redistribute_staging_data::RedistributeStagingDataTask;
use crate::tasks::report_all_storage_hosts_consumption::ReportAllStorageHostsConsumptionTask;
use crate::tasks::report_all_users_consumption::ReportAllUsersConsumptionTask;

pub async fn start_background_workers(
    state: AppState,
    mut shutdown_rx: watch::Receiver<()>,
) -> Result<JoinHandle<()>, &'static str> {
    let task_store = SqliteTaskStore::new(state.database());
<<<<<<< HEAD
=======
    let mut conn = state
        .database()
        .acquire()
        .await
        .map_err(|_| "failed to acquire db connection")?;

    enqueue_task_if_none_in_progress::<ReportAllUsersConsumptionTask>(&task_store, &mut conn).await;
    enqueue_task_if_none_in_progress::<ReportAllUsersConsumptionTask>(&task_store, &mut conn).await;
    // TODO: uncomment after testing with small uploads on production
    // enqueue_task_if_none_in_progress::<RedistributeStagingDataTask>(
    //     &task_store,
    //     state.database(),
    // )
    // .await;

>>>>>>> 6a25468c
    WorkerPool::new(task_store.clone(), move || state.clone())
        .configure_queue(QueueConfig::new("default").with_worker_count(5))
        .register_task_type::<PruneBlocksTask>()
        .register_task_type::<CreateDealsTask>()
        .register_task_type::<RedistributeStagingDataTask>()
        .register_task_type::<ReportUserConsumptionTask>()
        .register_task_type::<ReportAllUsersConsumptionTask>()
        .register_task_type::<ReportStorageHostConsumptionTask>()
        .register_task_type::<ReportAllStorageHostsConsumptionTask>()
        .register_task_type::<DeleteStagingDataTask>()
        .register_task_type::<HostCapacityTask>()
        .start(async move {
            let _ = shutdown_rx.changed().await;
        })
        .await
        .map_err(|_| "background worker startup failed")
}

async fn enqueue_task_if_none_in_progress<T: TaskLikeExt + TaskLike + Default>(
    task_store: &SqliteTaskStore,
    conn: &mut DatabaseConnection,
) {
    if task_store
        .task_in_state::<T>(conn, vec![TaskState::New, TaskState::Retry])
        .await
        .expect("get task")
        .is_some()
    {
        return;
    }

    T::default()
        .enqueue::<SqliteTaskStore>(conn)
        .await
        .expect("enqueue task");
}<|MERGE_RESOLUTION|>--- conflicted
+++ resolved
@@ -35,8 +35,8 @@
     mut shutdown_rx: watch::Receiver<()>,
 ) -> Result<JoinHandle<()>, &'static str> {
     let task_store = SqliteTaskStore::new(state.database());
-<<<<<<< HEAD
-=======
+
+  /*
     let mut conn = state
         .database()
         .acquire()
@@ -45,14 +45,9 @@
 
     enqueue_task_if_none_in_progress::<ReportAllUsersConsumptionTask>(&task_store, &mut conn).await;
     enqueue_task_if_none_in_progress::<ReportAllUsersConsumptionTask>(&task_store, &mut conn).await;
-    // TODO: uncomment after testing with small uploads on production
-    // enqueue_task_if_none_in_progress::<RedistributeStagingDataTask>(
-    //     &task_store,
-    //     state.database(),
-    // )
-    // .await;
-
->>>>>>> 6a25468c
+    
+    */ 
+  
     WorkerPool::new(task_store.clone(), move || state.clone())
         .configure_queue(QueueConfig::new("default").with_worker_count(5))
         .register_task_type::<PruneBlocksTask>()
