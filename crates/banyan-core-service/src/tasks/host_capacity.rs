use async_trait::async_trait;
use banyan_task::{CurrentTask, TaskLike};
use serde::{Deserialize, Serialize};

use crate::app::AppState;
use crate::database::models::StorageHost;

#[non_exhaustive]
#[derive(Debug, thiserror::Error)]
pub enum HostCapacityTaskError {
    #[error("sql error: {0}")]
    Sqlx(#[from] sqlx::Error),

    #[error("reqwest error: {0}")]
    Reqwest(#[from] reqwest::Error),

    #[error("jwt error: {0}")]
    Jwt(#[from] jwt_simple::Error),
}

#[derive(Deserialize, Serialize)]
pub struct HostCapacityTask {
    storage_host_id: String,
}

impl HostCapacityTask {
    pub fn new(storage_host_id: String) -> Self {
        Self { storage_host_id }
    }
}

#[async_trait]
impl TaskLike for HostCapacityTask {
    const TASK_NAME: &'static str = "used_storage_task";

    type Error = HostCapacityTaskError;
    type Context = AppState;

    async fn run(&self, _task: CurrentTask, ctx: Self::Context) -> Result<(), Self::Error> {
        let mut db_conn = ctx.database().acquire().await.unwrap();
        let storage_host_id = self.storage_host_id.clone();

        // Update used_storage by summing the metadata entries over data_size
        let total_consumption =
            StorageHost::total_consumption(&mut db_conn, &storage_host_id).await?;
        sqlx::query!(
            r#"
                UPDATE storage_hosts
                SET used_storage = $2
                WHERE id = $1;
            "#,
            storage_host_id,
            total_consumption
        )
        .execute(&mut *db_conn)
        .await?;

        // Update reserved_storage
        // Ensure that we are only summing authorized amounts on one storage grant per user, taking
        // care to sort those grants by redemption time and ensure the redemption time is not null
        sqlx::query!(
            r#"
                UPDATE storage_hosts
                SET reserved_storage = 
                COALESCE(
	                (
                        SELECT SUM(sg.authorized_amount)
	                    FROM storage_hosts sh
	                    INNER JOIN (
                            SELECT a.user_id, a.storage_host_id, a.redeemed_at, a.authorized_amount 
                            FROM storage_grants a
                            WHERE a.redeemed_at IN (
                                SELECT MAX(b.redeemed_at)
                                FROM storage_grants b
                                WHERE a.user_id = b.user_id
                            )
                            GROUP BY a.id
	                    ) AS sg 
	                    WHERE sg.storage_host_id = sh.id 
                        AND sh.id = $1
                    ), 
                0)
                WHERE id = $1;
            "#,
            storage_host_id,
        )
        .execute(&mut *db_conn)
        .await?;

        Ok(())
    }
}

#[cfg(test)]
mod tests {
    use std::thread;
    use std::time::Duration;

<<<<<<< HEAD
    use banyan_task::{CurrentTask, TaskLike};

=======
>>>>>>> 6a25468c
    use super::*;
    use crate::app::mock_app_state;
    use crate::database::models::{Metadata, MetadataState};
    use crate::database::test_helpers::*;

    const STORAGE_HOST_1: &str = "00000000-0000-1234-0000-000000000000";
    const STORAGE_HOST_2: &str = "00000000-0000-5678-0000-000000000000";
    const DOG_UPLOAD_1: i64 = 500;
    const DOG_UPLOAD_2: i64 = 1000;
    const CAT_UPLOAD_1: i64 = 750;
    const CAT_UPLOAD_2: i64 = 1275;

    #[derive(Clone)]
    pub struct StorageHosts {
        storage_host_id_1: String,
        storage_host_id_2: String,
    }

    pub async fn get_stats(ctx: AppState, storage_host_id: &str) -> (i64, i64) {
        let mut db_conn = ctx.database().acquire().await.unwrap();

        let used_storage = sqlx::query_scalar!(
            r#"
                SELECT used_storage
                FROM storage_hosts
                WHERE id = $1;
            "#,
            storage_host_id
        )
        .fetch_one(&mut *db_conn)
        .await
        .expect("get used_storage");

        let reserved_storage = sqlx::query_scalar!(
            r#"
                SELECT reserved_storage
                FROM storage_hosts
                WHERE id = $1;
            "#,
            storage_host_id
        )
        .fetch_one(&mut *db_conn)
        .await
        .expect("get used_storage");

        (used_storage, reserved_storage)
    }

    /// Return a base context and a test account id
    pub async fn test_setup() -> (AppState, CurrentTask, StorageHosts) {
        let (ctx, storage_hosts) = host_capacity_context().await;
        (ctx, CurrentTask::default(), storage_hosts)
    }

    #[tokio::test]
    async fn success() {
        let (ctx, current_task, storage_hosts) = test_setup().await;
        assert!(
            HostCapacityTask::new(String::from(storage_hosts.storage_host_id_1.as_str()))
                .run(current_task, ctx.clone())
                .await
                .is_ok()
        );
        let (used_storage, reserved_storage) =
            get_stats(ctx.clone(), storage_hosts.storage_host_id_1.as_str()).await;
        println!("used: {}, reserved: {}", used_storage, reserved_storage);

        // The first cat upload is never marked current
        // So the `data_size` never updates
        assert_eq!(used_storage, DOG_UPLOAD_1 + DOG_UPLOAD_2 + CAT_UPLOAD_2);
        // The reserved storage should represent the sum of authorized_amount for redeemed storage
        // grants, but only one per user. Additionally, the 'fake grant' authorized storage is not
        // factored into this result because it was uploaded to a different storage provider.
        assert_eq!(reserved_storage, DOG_UPLOAD_2 + CAT_UPLOAD_2);

        // Do the same for the other storage host and assert it is empty
        assert!(
            HostCapacityTask::new(String::from(storage_hosts.storage_host_id_2.as_str()))
                .run(CurrentTask::default(), ctx.clone())
                .await
                .is_ok()
        );
        let (used_storage, reserved_storage) =
            get_stats(ctx.clone(), storage_hosts.storage_host_id_2.as_str()).await;
        assert_eq!(used_storage, 0);
        assert_eq!(reserved_storage, 0);
    }

    async fn host_capacity_context() -> (AppState, StorageHosts) {
        let db = setup_database().await;
        let state = mock_app_state(db.clone());
        let mut conn = db.begin().await.expect("connection");

        // Register storage host
        let storage_host_1 = create_storage_hosts(&mut conn, "url1", STORAGE_HOST_1).await;
        let storage_host_2 = create_storage_hosts(&mut conn, "url2", STORAGE_HOST_2).await;

        // Create users
        let dog_user_id = create_user(&mut conn, "dog@com.example", "dog").await;
        let cat_user_id = create_user(&mut conn, "cat@com.example", "cat").await;
        // Create buckets
        let dog_bucket_id = create_hot_bucket(&mut conn, &dog_user_id, "dog files").await;
        let cat_bucket_id = create_hot_bucket(&mut conn, &cat_user_id, "cat files").await;

        // Create metadatas
        let dog_metadata_id_1 = create_metadata(
            &mut conn,
            &dog_bucket_id,
            "dm1",
            "dr1",
            MetadataState::Pending,
            None,
            None,
        )
        .await;
        let dog_metadata_id_2 = create_metadata(
            &mut conn,
            &dog_bucket_id,
            "dm2",
            "dm2",
            MetadataState::Pending,
            None,
            None,
        )
        .await;
        let cat_metadata_id_1 = create_metadata(
            &mut conn,
            &cat_bucket_id,
            "cm1",
            "cr1",
            MetadataState::Pending,
            None,
            None,
        )
        .await;
        let cat_metadata_id_2 = create_metadata(
            &mut conn,
            &cat_bucket_id,
            "cm2",
            "cr2",
            MetadataState::Pending,
            None,
            None,
        )
        .await;

        // Create storage grants for uploading
        let dog_storage_grant_id_1 = create_storage_grant(
            &mut conn,
            storage_host_1.as_str(),
            &dog_user_id,
            DOG_UPLOAD_1,
        )
        .await;
        let dog_storage_grant_id_2 = create_storage_grant(
            &mut conn,
            storage_host_1.as_str(),
            &dog_user_id,
            DOG_UPLOAD_2,
        )
        .await;
        let cat_storage_grant_id_1 = create_storage_grant(
            &mut conn,
            storage_host_1.as_str(),
            &cat_user_id,
            CAT_UPLOAD_1,
        )
        .await;
        let cat_fake_grant = create_storage_grant(
            &mut conn,
            storage_host_2.as_str(),
            &cat_user_id,
            CAT_UPLOAD_1,
        )
        .await;
        let cat_storage_grant_id_2 = create_storage_grant(
            &mut conn,
            storage_host_1.as_str(),
            &cat_user_id,
            CAT_UPLOAD_2,
        )
        .await;

        // Redeem both dog grants
        redeem_storage_grant(&mut conn, storage_host_1.as_str(), &dog_storage_grant_id_1).await;
        associate_upload(
            &mut conn,
            storage_host_1.as_str(),
            &dog_metadata_id_1,
            &dog_storage_grant_id_1,
        )
        .await;
        thread::sleep(Duration::from_millis(1000));
        redeem_storage_grant(&mut conn, storage_host_1.as_str(), &dog_storage_grant_id_2).await;
        associate_upload(
            &mut conn,
            storage_host_1.as_str(),
            &dog_metadata_id_2,
            &dog_storage_grant_id_2,
        )
        .await;
        // Redeem the fake and most recent cat grant
        associate_upload(
            &mut conn,
            storage_host_1.as_str(),
            &cat_metadata_id_1,
            &cat_storage_grant_id_1,
        )
        .await;
        redeem_storage_grant(&mut conn, storage_host_2.as_str(), &cat_fake_grant).await;
        associate_upload(
            &mut conn,
            storage_host_2.as_str(),
            &cat_metadata_id_1,
            &cat_fake_grant,
        )
        .await;
        thread::sleep(Duration::from_millis(1000));
        redeem_storage_grant(&mut conn, storage_host_1.as_str(), &cat_storage_grant_id_2).await;
        associate_upload(
            &mut conn,
            storage_host_1.as_str(),
            &cat_metadata_id_2,
            &cat_storage_grant_id_2,
        )
        .await;

        Metadata::mark_current(
            &mut conn,
            &dog_bucket_id,
            &dog_metadata_id_1,
            Some(DOG_UPLOAD_1),
        )
        .await
        .expect("mark current");
        Metadata::mark_current(
            &mut conn,
            &dog_bucket_id,
            &dog_metadata_id_2,
            Some(DOG_UPLOAD_2),
        )
        .await
        .expect("mark current");
        Metadata::mark_current(
            &mut conn,
            &cat_bucket_id,
            &cat_metadata_id_2,
            Some(CAT_UPLOAD_2),
        )
        .await
        .expect("mark current");

        conn.commit().await.expect("failed to commit transaction");

        (
            state.0,
            StorageHosts {
                storage_host_id_1: storage_host_1,
                storage_host_id_2: storage_host_2,
            },
        )
    }
}<|MERGE_RESOLUTION|>--- conflicted
+++ resolved
@@ -95,12 +95,6 @@
 mod tests {
     use std::thread;
     use std::time::Duration;
-
-<<<<<<< HEAD
-    use banyan_task::{CurrentTask, TaskLike};
-
-=======
->>>>>>> 6a25468c
     use super::*;
     use crate::app::mock_app_state;
     use crate::database::models::{Metadata, MetadataState};
