use std::collections::HashSet;

use async_trait::async_trait;
use jwt_simple::prelude::*;
use reqwest::header::{HeaderMap, HeaderValue};
use reqwest::Client;
use serde::{Deserialize, Serialize};
use url::Url;
use uuid::Uuid;

use banyan_task::{CurrentTask, TaskLike};

use crate::app::AppState;

pub type PruneBlocksTaskContext = AppState;

#[non_exhaustive]
#[derive(Debug, thiserror::Error)]
pub enum PruneBlocksTaskError {
    #[error("sql error: {0}")]
    Sqlx(#[from] sqlx::Error),
    #[error("reqwest error: {0}")]
    Reqwest(#[from] reqwest::Error),
    #[error("jwt error: {0}")]
    Jwt(#[from] jwt_simple::Error),
    #[error("http error: {0} response from {1}")]
    Http(http::StatusCode, Url),
}

#[derive(Deserialize, Serialize, Clone)]
pub struct PruneBlock {
    pub normalized_cid: String,
    pub metadata_id: Uuid,
}

#[derive(Deserialize, Serialize)]
pub struct PruneBlocksTask {
    storage_host_id: Uuid,
    prune_blocks: Vec<PruneBlock>,
}

impl PruneBlocksTask {
    pub fn new(storage_host_id: Uuid, prune_blocks: Vec<PruneBlock>) -> Self {
        Self {
            storage_host_id,
            prune_blocks,
        }
    }
}

#[async_trait]
impl TaskLike for PruneBlocksTask {
    const TASK_NAME: &'static str = "prune_blocks_task";

    type Error = PruneBlocksTaskError;
    type Context = PruneBlocksTaskContext;

    async fn run(&self, _task: CurrentTask, ctx: Self::Context) -> Result<(), Self::Error> {
        let mut db_conn = ctx
            .database()
            .acquire()
            .await
            .map_err(PruneBlocksTaskError::Sqlx)?;
        let auth_key = ctx.secrets().service_key();

        // Determine where to send the prune list
        let storage_host_id = self.storage_host_id.to_string();
        let storage_host_info = sqlx::query_as!(
            StorageHostInfo,
            "SELECT url, name FROM storage_hosts WHERE id = $1;",
            storage_host_id
        )
        .fetch_one(&mut *db_conn)
        .await
<<<<<<< HEAD
        .map_err(PruneBlocksTaskError::Sqlx)?;
        let storage_host_url = Url::parse(&storage_host_url)
            .map_err(|_| PruneBlocksTaskError::Sqlx(sqlx::Error::RowNotFound))?;
=======
        .map_err(PruneBlocksTaskError::SqlxError)?;
        let storage_host_url = Url::parse(&storage_host_info.url)
            .map_err(|_| PruneBlocksTaskError::SqlxError(sqlx::Error::RowNotFound))?;
>>>>>>> dd90fc1e
        let storage_host_url = storage_host_url
            .join("/api/v1/core/prune")
            .map_err(|_| PruneBlocksTaskError::Sqlx(sqlx::Error::RowNotFound))?;

        // Construct the client to handle the prune request
        let mut default_headers = HeaderMap::new();
        default_headers.insert("Content-Type", HeaderValue::from_static("application/json"));
        let client = Client::builder()
            .default_headers(default_headers)
            .build()
            .map_err(PruneBlocksTaskError::Reqwest)?;
        let mut claims = Claims::create(Duration::from_secs(60))
            .with_audiences(HashSet::from_strings(&[storage_host_info.name]))
            .with_subject("banyan-core")
            .invalid_before(Clock::now_since_epoch() - Duration::from_secs(30));
        claims.create_nonce();
        claims.issued_at = Some(Clock::now_since_epoch());
        let bearer_token = auth_key.sign(claims).unwrap();

        // Send the request and handle the response
        let request = client
            .post(storage_host_url.clone())
            .json(&self.prune_blocks)
            .bearer_auth(bearer_token);
        let response = request
            .send()
            .await
            .map_err(PruneBlocksTaskError::Reqwest)?;
        if response.status().is_success() {
            Ok(())
        } else {
            Err(PruneBlocksTaskError::Http(
                response.status(),
                storage_host_url,
            ))
        }
    }
}

#[derive(sqlx::FromRow)]
struct StorageHostInfo {
    pub url: String,
    pub name: String,
}<|MERGE_RESOLUTION|>--- conflicted
+++ resolved
@@ -72,15 +72,9 @@
         )
         .fetch_one(&mut *db_conn)
         .await
-<<<<<<< HEAD
         .map_err(PruneBlocksTaskError::Sqlx)?;
         let storage_host_url = Url::parse(&storage_host_url)
             .map_err(|_| PruneBlocksTaskError::Sqlx(sqlx::Error::RowNotFound))?;
-=======
-        .map_err(PruneBlocksTaskError::SqlxError)?;
-        let storage_host_url = Url::parse(&storage_host_info.url)
-            .map_err(|_| PruneBlocksTaskError::SqlxError(sqlx::Error::RowNotFound))?;
->>>>>>> dd90fc1e
         let storage_host_url = storage_host_url
             .join("/api/v1/core/prune")
             .map_err(|_| PruneBlocksTaskError::Sqlx(sqlx::Error::RowNotFound))?;
