--- conflicted
+++ resolved
@@ -523,14 +523,13 @@
 
     use time::OffsetDateTime;
 
-<<<<<<< HEAD
     use crate::database::models::bucket::METADATA_WRITE_LOCK_DURATION;
     use crate::database::models::{
         Bucket, BucketAccessState, BucketType, MetadataState, SnapshotState, StorageClass,
     };
-=======
-    use crate::database::models::{Bucket, BucketType, MetadataState, SnapshotState, StorageClass};
->>>>>>> 5e4084d1
+    use crate::database::models::{
+        Bucket, BucketAccessState, BucketType, MetadataState, SnapshotState, StorageClass,
+    };
     use crate::database::test_helpers::*;
     use crate::database::DatabaseConnection;
 
