--- conflicted
+++ resolved
@@ -1,8 +1,3 @@
-<<<<<<< HEAD
-=======
 mod email_task;
-mod test_task;
 
-pub use email_task::GaReleaseEmailTask;
-pub use test_task::TestTask;
->>>>>>> 27fce855
+pub use email_task::GaReleaseEmailTask;